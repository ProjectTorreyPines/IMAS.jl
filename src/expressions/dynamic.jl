import IMASutils: trapz, cumtrapz

function IMASdd.get_expressions(::Type{Val{:dynamic}})
    return dynamic_expressions
end

const dynamic_expressions = Dict{String,Function}()
dyexp = dynamic_expressions

# NOTE: make sure that expressions accept as argument (not keyword argument)
# the coordinates of the quantitiy you are writing the expression of
#
# For example, this will FAIL:
#    dyexp["core_profiles.profiles_1d[:].electrons.pressure_thermal"] =
#         (; electrons, _...) -> electrons.temperature .* electrons.density_thermal * mks.e
#
# This is GOOD:
#    dyexp["core_profiles.profiles_1d[:].electrons.pressure_thermal"] =
#         (rho_tor_norm; electrons, _...) -> electrons.temperature .* electrons.density_thermal * mks.e

#= =========== =#
# core_profiles #
#= =========== =#

#  core_profiles.profiles_1d  #

dyexp["core_profiles.profiles_1d[:].electrons.density"] =
    (rho_tor_norm; electrons, _...) -> electrons.density_thermal .+ electrons.density_fast

dyexp["core_profiles.profiles_1d[:].electrons.density_fast"] =
    (rho_tor_norm; _...) -> zero(rho_tor_norm)

dyexp["core_profiles.profiles_1d[:].electrons.pressure_thermal"] =
    (rho_tor_norm; electrons, _...) -> pressure_thermal(electrons)

dyexp["core_profiles.profiles_1d[:].electrons.pressure_fast_parallel"] =
    (rho_tor_norm; _...) -> zero(rho_tor_norm)

dyexp["core_profiles.profiles_1d[:].electrons.pressure_fast_perpendicular"] =
    (rho_tor_norm; _...) -> zero(rho_tor_norm)

dyexp["core_profiles.profiles_1d[:].electrons.pressure"] =
    (rho_tor_norm; electrons, _...) -> electrons.pressure_thermal .+ electrons.pressure_fast_parallel .+ electrons.pressure_fast_perpendicular .* 2.0


dyexp["core_profiles.profiles_1d[:].ion[:].z_ion"] =
    (; ion, _...) -> begin
        if length(ion.element) == 1
            return ion.element[1].z_n
        else
            error("z_ion expression does not yet handle multiple charge states")
        end
    end

dyexp["core_profiles.profiles_1d[:].t_i_average"] =
    (rho_tor_norm; profiles_1d, _...) -> t_i_average(profiles_1d)

dyexp["core_profiles.profiles_1d[:].ion[:].density"] =
    (rho_tor_norm; ion, _...) -> begin
        if ismissing(ion, :density_thermal) && ismissing(ion, :density_fast)
            return zero(rho_tor_norm)
        elseif ismissing(ion, :density_thermal) && !ismissing(ion, :density_fast)
            return ion.density_fast
        elseif !ismissing(ion, :density_thermal) && ismissing(ion, :density_fast)
            return ion.density_thermal
        else
            return ion.density_thermal .+ ion.density_fast
        end
    end

dyexp["core_profiles.profiles_1d[:].ion[:].density_fast"] =
    (rho_tor_norm; ion, _...) -> ion.density .- ion.density_thermal

dyexp["core_profiles.profiles_1d[:].ion[:].density_thermal"] =
    (rho_tor_norm; ion, _...) -> ion.density .- ion.density_fast

dyexp["core_profiles.profiles_1d[:].ion[:].pressure_thermal"] =
    (rho_tor_norm; ion, _...) -> pressure_thermal(ion)

dyexp["core_profiles.profiles_1d[:].ion[:].pressure_fast_parallel"] =
    (rho_tor_norm; _...) -> zero(rho_tor_norm)

dyexp["core_profiles.profiles_1d[:].ion[:].pressure_fast_perpendicular"] =
    (rho_tor_norm; _...) -> zero(rho_tor_norm)

dyexp["core_profiles.profiles_1d[:].ion[:].pressure"] =
    (rho_tor_norm; ion, _...) -> ion.pressure_thermal .+ ion.pressure_fast_parallel .+ ion.pressure_fast_perpendicular .* 2.0


dyexp["core_profiles.profiles_1d[:].pressure_ion_total"] =
    (rho_tor_norm; profiles_1d, _...) -> pressure_thermal(profiles_1d.ion)

dyexp["core_profiles.profiles_1d[:].pressure_thermal"] =
    (rho_tor_norm; profiles_1d, _...) -> pressure_thermal(profiles_1d)

dyexp["core_profiles.profiles_1d[:].pressure_parallel"] =
    (rho_tor_norm; profiles_1d, _...) ->
        profiles_1d.pressure_thermal ./ 3.0 .+ profiles_1d.electrons.pressure_fast_parallel .+ sum(ion.pressure_fast_parallel for ion in profiles_1d.ion)

dyexp["core_profiles.profiles_1d[:].pressure_perpendicular"] =
    (rho_tor_norm; profiles_1d, _...) ->
        profiles_1d.pressure_thermal ./ 3.0 .+ profiles_1d.electrons.pressure_fast_perpendicular .+ sum(ion.pressure_fast_perpendicular for ion in profiles_1d.ion)

dyexp["core_profiles.profiles_1d[:].pressure"] =
    (rho_tor_norm; profiles_1d, _...) -> profiles_1d.pressure_perpendicular .* 2.0 .+ profiles_1d.pressure_parallel


dyexp["core_profiles.profiles_1d[:].conductivity_parallel"] =
    (rho_tor_norm; dd, profiles_1d, _...) -> neo_conductivity(dd.equilibrium.time_slice[Float64(profiles_1d.time)], profiles_1d)

dyexp["core_profiles.profiles_1d[:].j_bootstrap"] =
    (rho_tor_norm; dd, profiles_1d, _...) -> Sauter_neo2021_bootstrap(dd.equilibrium.time_slice[Float64(profiles_1d.time)], profiles_1d)

dyexp["core_profiles.profiles_1d[:].j_ohmic"] =
    (rho_tor_norm; profiles_1d, _...) -> profiles_1d.j_total .- profiles_1d.j_non_inductive

dyexp["core_profiles.profiles_1d[:].j_non_inductive"] =
    (rho_tor_norm; dd, profiles_1d, _...) -> total_sources(dd.core_sources, profiles_1d; time0=dd.global_time, exclude_indexes=[7, 13], fields=[:j_parallel]).j_parallel .+ profiles_1d.j_bootstrap

dyexp["core_profiles.profiles_1d[:].j_total"] =
    (rho_tor_norm; dd, profiles_1d, _...) -> begin
        if hasdata(profiles_1d, :j_ohmic)
            return profiles_1d.j_ohmic .+ profiles_1d.j_non_inductive
        elseif !isempty(dd.equilibrium.time) && profiles_1d.time>=dd.equilibrium.time[1]
            eqt1d = dd.equilibrium.time_slice[profiles_1d.time].profiles_1d
            return interp1d(eqt1d.rho_tor_norm, eqt1d.j_parallel).(rho_tor_norm)
        end
    end

dyexp["core_profiles.profiles_1d[:].j_tor"] =
    (rho_tor_norm; dd, profiles_1d, _...) -> begin
        eqt = dd.equilibrium.time_slice[Float64(profiles_1d.time)]
        Jpar_2_Jtor(rho_tor_norm, profiles_1d.j_total, true, eqt)
    end

dyexp["core_profiles.profiles_1d[:].zeff"] =
    (rho_tor_norm; dd, profiles_1d, _...) -> zeff(profiles_1d)

#  core_profiles.global_quantities  #

dyexp["core_profiles.global_quantities.current_non_inductive"] =
    (time; dd, core_profiles, _...) -> [Ip_non_inductive(cp1d, dd.equilibrium.time_slice[cp1d.time]) for cp1d in core_profiles.profiles_1d]

dyexp["core_profiles.global_quantities.current_bootstrap"] =
    (time; dd, core_profiles, _...) -> [Ip_bootstrap(cp1d, dd.equilibrium.time_slice[cp1d.time]) for cp1d in core_profiles.profiles_1d]

dyexp["core_profiles.global_quantities.current_ohmic"] =
    (time; dd, core_profiles, _...) -> [Ip_ohmic(cp1d, dd.equilibrium.time_slice[cp1d.time]) for cp1d in core_profiles.profiles_1d]

dyexp["core_profiles.global_quantities.ip"] =
    (time; core_profiles, _...) -> [Ip(cp1d) for cp1d in core_profiles.profiles_1d]

dyexp["core_profiles.global_quantities.beta_tor_norm"] =
    (time; dd, core_profiles, _...) -> [beta_tor_norm(dd.equilibrium.time_slice[cp1d.time], cp1d) for cp1d in core_profiles.profiles_1d]

dyexp["core_profiles.global_quantities.v_loop"] =
    (time; dd, _...) -> [v_loop(cp1d) for cp1d in core_profiles.profiles_1d]

dyexp["core_profiles.profiles_1d[:].time"] =
    (; core_profiles, profiles_1d_index, _...) -> core_profiles.time[profiles_1d_index]

#= ============ =#
# core_transport #
#= ============ =#
dyexp["core_transport.model[:].profiles_1d[:].time"] =
    (; core_transport, profiles_1d_index, _...) -> begin
        return core_transport.time[profiles_1d_index]
    end

#= ========= =#
# equilibrium #
#= ========= =#
dyexp["equilibrium.time_slice[:].global_quantities.energy_mhd"] =
    (; time_slice, _...) -> 3 / 2 * trapz(time_slice.profiles_1d.volume, time_slice.profiles_1d.pressure)

dyexp["equilibrium.time_slice[:].global_quantities.q_95"] =
    (; time_slice, _...) -> Interpolations.linear_interpolation(norm01(time_slice.profiles_1d.psi), time_slice.profiles_1d.q)(0.95)

dyexp["equilibrium.time_slice[:].global_quantities.q_axis"] =
    (; time_slice, _...) -> time_slice.profiles_1d.q[1]

dyexp["equilibrium.time_slice[:].global_quantities.q_min"] =
    (; time_slice, _...) -> minimum(time_slice.profiles_1d.q)

dyexp["equilibrium.time_slice[:].global_quantities.psi_axis"] =
    (; time_slice, _...) -> time_slice.profiles_1d.psi[1]

dyexp["equilibrium.time_slice[:].global_quantities.psi_boundary"] =
    (; time_slice, _...) -> time_slice.profiles_1d.psi[end]

dyexp["equilibrium.time_slice[:].global_quantities.magnetic_axis.r"] =
    (; time_slice, _...) -> time_slice.profiles_1d.geometric_axis.r[1]

dyexp["equilibrium.time_slice[:].global_quantities.magnetic_axis.z"] =
    (; time_slice, _...) -> time_slice.profiles_1d.geometric_axis.z[1]


dyexp["equilibrium.time_slice[:].global_quantities.vacuum_toroidal_field.b0"] =
    (; dd, time_slice, _...) -> get_time_array(dd.pulse_schedule.tf.b_field_tor_vacuum, :reference, time_slice.time, :linear)

dyexp["equilibrium.time_slice[:].global_quantities.vacuum_toroidal_field.r0"] =
    (; dd, _...) -> dd.pulse_schedule.tf.r0

dyexp["equilibrium.time_slice[:].global_quantities.magnetic_axis.b_field_tor"] =
    (; time_slice, _...) -> time_slice.global_quantities.vacuum_toroidal_field.b0 * time_slice.global_quantities.vacuum_toroidal_field.r0 / time_slice.boundary.geometric_axis.r

dyexp["equilibrium.time_slice[:].profiles_1d.geometric_axis.r"] =
    (psi; time_slice, _...) -> (time_slice.profiles_1d.r_outboard .+ time_slice.profiles_1d.r_inboard) .* 0.5

dyexp["equilibrium.time_slice[:].profiles_1d.geometric_axis.z"] =
    (psi; time_slice, _...) -> psi .* 0.0 .+ time_slice.global_quantities.magnetic_axis.z

dyexp["equilibrium.time_slice[:].boundary.geometric_axis.r"] =
    (; time_slice, _...) -> begin
        if !ismissing(time_slice.profiles_1d.geometric_axis, :r)
            return time_slice.profiles_1d.geometric_axis.r[end]
        else
            minR, maxR = extrema(time_slice.boundary.outline.r)
            return (minR + maxR) / 2
        end
    end

dyexp["equilibrium.time_slice[:].boundary.geometric_axis.z"] =
    (; time_slice, _...) -> begin
        if !ismissing(time_slice.profiles_1d.geometric_axis, :z)
            return time_slice.profiles_1d.geometric_axis.z[end]
        else
            minZ, maxZ = extrema(time_slice.boundary.outline.z)
            return (minZ + maxZ) / 2
        end
    end


dyexp["equilibrium.time_slice[:].boundary.minor_radius"] =
    (; time_slice, _...) -> (time_slice.profiles_1d.r_outboard[end] - time_slice.profiles_1d.r_inboard[end]) * 0.5

dyexp["equilibrium.time_slice[:].boundary.elongation"] =
    (; time_slice, _...) -> (time_slice.boundary.elongation_lower + time_slice.boundary.elongation_upper) * 0.5

dyexp["equilibrium.time_slice[:].boundary.elongation_lower"] =
    (; time_slice, _...) -> time_slice.profiles_1d.elongation[end] # <======= IMAS limitation

dyexp["equilibrium.time_slice[:].boundary.elongation_upper"] =
    (; time_slice, _...) -> time_slice.profiles_1d.elongation[end] # <======= IMAS limitation

dyexp["equilibrium.time_slice[:].boundary.triangularity"] =
    (; time_slice, _...) -> (time_slice.boundary.triangularity_lower + time_slice.boundary.triangularity_upper) * 0.5

dyexp["equilibrium.time_slice[:].boundary.triangularity_lower"] =
    (; time_slice, _...) -> time_slice.profiles_1d.triangularity_lower[end]

dyexp["equilibrium.time_slice[:].boundary.triangularity_upper"] =
    (; time_slice, _...) -> time_slice.profiles_1d.triangularity_upper[end]

dyexp["equilibrium.time_slice[:].boundary.squareness_lower_inner"] =
    (; time_slice, _...) -> time_slice.profiles_1d.squareness_lower_inner[end]

dyexp["equilibrium.time_slice[:].boundary.squareness_upper_inner"] =
    (; time_slice, _...) -> time_slice.profiles_1d.squareness_upper_inner[end]

dyexp["equilibrium.time_slice[:].boundary.squareness_lower_outer"] =
    (; time_slice, _...) -> time_slice.profiles_1d.squareness_lower_outer[end]

dyexp["equilibrium.time_slice[:].boundary.squareness_upper_outer"] =
    (; time_slice, _...) -> time_slice.profiles_1d.squareness_upper_outer[end]

dyexp["equilibrium.time_slice[:].boundary.squareness"] =
    (; time_slice, _...) -> begin
        mxh = MXH(time_slice.boundary.outline.r, time_slice.boundary.outline.z, 2)
        return -mxh.s[2]
    end

dyexp["equilibrium.time_slice[:].profiles_1d.j_tor"] =
    (psi; profiles_1d, _...) -> J_tor(profiles_1d)

dyexp["equilibrium.time_slice[:].profiles_1d.j_parallel"] =
    (psi; time_slice, profiles_1d, _...) -> Jtor_2_Jpar(profiles_1d.rho_tor_norm, profiles_1d.j_tor, true, time_slice)


dyexp["equilibrium.time_slice[:].profiles_1d.dpressure_dpsi"] =
    (psi; time_slice, profiles_1d, _...) -> gradient(psi, profiles_1d.pressure)

dyexp["equilibrium.time_slice[:].profiles_1d.f_df_dpsi"] =
    (psi; time_slice, profiles_1d, _...) -> profiles_1d.f .* gradient(psi, profiles_1d.f)


dyexp["equilibrium.time_slice[:].profiles_1d.dvolume_drho_tor"] =
    (psi; profiles_1d, _...) -> gradient(profiles_1d.rho_tor, profiles_1d.volume)

dyexp["equilibrium.time_slice[:].profiles_1d.dvolume_dpsi"] =
    (psi; profiles_1d, _...) -> gradient(psi, profiles_1d.volume)

dyexp["equilibrium.time_slice[:].profiles_1d.darea_drho_tor"] =
    (psi; profiles_1d, _...) -> gradient(profiles_1d.rho_tor, profiles_1d.area)

dyexp["equilibrium.time_slice[:].profiles_1d.darea_dpsi"] =
    (psi; profiles_1d, _...) -> gradient(psi, profiles_1d.area)

dyexp["equilibrium.time_slice[:].profiles_1d.dpsi_drho_tor"] =
    (psi; profiles_1d, _...) -> gradient(profiles_1d.rho_tor, profiles_1d.psi)

dyexp["equilibrium.time_slice[:].profiles_1d.psi_norm"] =
    (psi; _...) -> norm01(psi)

# 2D
dyexp["equilibrium.time_slice[:].profiles_2d[:].r"] =
    (dim1, dim2; _...) -> ones(length(dim2))' .* dim1

dyexp["equilibrium.time_slice[:].profiles_2d[:].z"] =
    (dim1, dim2; _...) -> dim2' .* ones(length(dim1))

dyexp["equilibrium.time_slice[:].profiles_2d[:].b_field_tor"] =
    (dim1, dim2; time_slice, profiles_2d, _...) -> begin
        psi = time_slice.profiles_1d.psi
        fpol = time_slice.profiles_1d.f
        FPOL = extrap1d(interp1d_itp(psi, fpol, :cubic); first=:flat, last=:flat).(profiles_2d.psi)
        return FPOL ./ profiles_2d.r
    end

dyexp["equilibrium.time_slice[:].profiles_2d[:].b_field_r"] =
    (dim1, dim2; profiles_2d, _...) -> begin
        return Br_Bz(profiles_2d).Br
    end

dyexp["equilibrium.time_slice[:].profiles_2d[:].b_field_z"] =
    (dim1, dim2; profiles_2d, _...) -> begin
        return Br_Bz(profiles_2d).Bz
    end

dyexp["equilibrium.time_slice[:].profiles_2d[:].j_tor"] =
    (dim1, dim2; profiles_2d, _...) -> begin
        dBzdR = gradient(dim1, dim2, profiles_2d.b_field_z, 1)
        dBrdZ = gradient(dim1, dim2, profiles_2d.b_field_r, 2)
        return (dBrdZ - dBzdR) ./ mks.μ_0
    end


dyexp["equilibrium.time_slice[:].time"] =
    (; equilibrium, time_slice_index, _...) -> begin
        return equilibrium.time[time_slice_index]
    end

#= ============ =#
#  core_sources  #
#= ============ =#
dyexp["core_sources.source[:].profiles_1d[:].electrons.power_inside"] =
    (rho_tor_norm; profiles_1d, _...) -> begin
        energy = profiles_1d.electrons.energy
        cumtrapz(profiles_1d.grid.volume, energy)
    end

dyexp["core_sources.source[:].profiles_1d[:].electrons.energy"] =
    (rho_tor_norm; profiles_1d, _...) -> begin
        power_inside = profiles_1d.electrons.power_inside
        gradient(profiles_1d.grid.volume, power_inside)
    end


dyexp["core_sources.source[:].profiles_1d[:].total_ion_power_inside"] =
    (rho_tor_norm; profiles_1d, _...) -> begin
        total_ion_energy = profiles_1d.total_ion_energy
        cumtrapz(profiles_1d.grid.volume, total_ion_energy)
    end

dyexp["core_sources.source[:].profiles_1d[:].total_ion_energy"] =
    (rho_tor_norm; profiles_1d, _...) -> begin
        total_ion_power_inside = profiles_1d.total_ion_power_inside
        gradient(profiles_1d.grid.volume, total_ion_power_inside)
    end


dyexp["core_sources.source[:].profiles_1d[:].electrons.particles_inside"] =
    (rho_tor_norm; profiles_1d, _...) -> begin
        particles = profiles_1d.electrons.particles
        cumtrapz(profiles_1d.grid.volume, particles)
    end

dyexp["core_sources.source[:].profiles_1d[:].electrons.particles"] =
    (rho_tor_norm; profiles_1d, _...) -> begin
        particles_inside = profiles_1d.electrons.particles_inside
        gradient(profiles_1d.grid.volume, particles_inside)
    end


dyexp["core_sources.source[:].profiles_1d[:].current_parallel_inside"] =
    (rho_tor_norm; profiles_1d, _...) -> begin
        j_parallel = profiles_1d.j_parallel
        cumtrapz(profiles_1d.grid.area, j_parallel)
    end

dyexp["core_sources.source[:].profiles_1d[:].j_parallel"] =
    (rho_tor_norm; profiles_1d, _...) -> begin
        current_parallel_inside = profiles_1d.current_parallel_inside
        gradient(profiles_1d.grid.area, current_parallel_inside)
    end


dyexp["core_sources.source[:].profiles_1d[:].torque_tor_inside"] =
    (rho_tor_norm; profiles_1d, _...) -> begin
        momentum_tor = profiles_1d.momentum_tor
        cumtrapz(profiles_1d.grid.volume, momentum_tor)
    end

dyexp["core_sources.source[:].profiles_1d[:].momentum_tor"] =
    (rho_tor_norm; profiles_1d, _...) -> begin
        torque_tor_inside = profiles_1d.torque_tor_inside
        gradient(profiles_1d.grid.volume, torque_tor_inside)
    end


dyexp["core_sources.source[:].profiles_1d[:].ion[:].particles_inside"] =
    (rho_tor_norm; profiles_1d, ion, _...) -> begin
        particles = ion.particles
        cumtrapz(profiles_1d.grid.volume, particles)
    end

dyexp["core_sources.source[:].profiles_1d[:].ion[:].particles"] =
    (rho_tor_norm; profiles_1d, ion, _...) -> begin
        particles_inside = ion.particles_inside
        gradient(profiles_1d.grid.volume, ion.particles_inside)
    end


dyexp["core_sources.source[:].profiles_1d[:].time"] =
    (; core_sources, profiles_1d_index, _...) -> begin
        return core_sources.time[profiles_1d_index]
    end

#= ===== =#
#  build  #
#= ===== =#
dyexp["build.layer[:].identifier"] =
    (; build, layer, _...) -> begin
        plasma_index = index(get_build_layer(build.layer; type=_plasma_))
        in_len = length(get_build_layers(build.layer; fs=_in_))
        return -(index(layer) - plasma_index) * layer.side
    end

dyexp["build.layer[:].outline.r"] =
    (x; layer, _...) -> opposite_side_layer(layer).outline.r

dyexp["build.layer[:].outline.z"] =
    (x; layer, _...) -> opposite_side_layer(layer).outline.z

dyexp["build.layer[:].shape"] =
    (; layer, _...) -> opposite_side_layer(layer).shape

dyexp["build.layer[:].shape_parameters"] =
    (; layer, _...) -> opposite_side_layer(layer).shape_parameters

dyexp["build.layer[:].start_radius"] =
    (; build, layer_index, _...) -> begin
        if build.layer[layer_index].side == Int(_out_)
            return 0.0
        else
            build_radii(build.layer)[1:end-1][layer_index]
        end
    end

dyexp["build.layer[:].end_radius"] =
    (; build, layer_index, _...) -> build_radii(build.layer)[2:end][layer_index]

dyexp["build.layer[:].area"] =
    (; layer, _...) -> area(layer)

dyexp["build.layer[:].volume"] =
    (; layer, _...) -> volume(layer)

dyexp["build.tf.ripple"] =
    (; build, _...) -> tf_ripple(get_build_layer(build.layer; type=_plasma_).end_radius, get_build_layer(build.layer; type=_tf_, fs=_lfs_).start_radius, build.tf.coils_n)

dyexp["build.tf.wedge_thickness"] =
    (; build, _...) -> 2π * get_build_layer(build.layer; type=_tf_, fs=_hfs_).end_radius / build.tf.coils_n

#= ======= =#
#  costing  #
#= ======= =#
dyexp["costing.cost_direct_capital.system[:].cost"] =
    (; system, _...) -> isempty(system.subsystem) ? error("no subsystem") : sum(sub.cost for sub in system.subsystem if !ismissing(sub, :cost))

dyexp["costing.cost_direct_capital.cost"] =
    (; cost_direct_capital, _...) -> isempty(cost_direct_capital.system) ? error("no system") : sum(sys.cost for sys in cost_direct_capital.system if !ismissing(sys, :cost))

dyexp["costing.cost_operations.system[:].yearly_cost"] =
    (; system, _...) -> isempty(system.subsystem) ? error("no subsystem") : sum(sub.yearly_cost for sub in system.subsystem if !ismissing(sub, :yearly_cost))

dyexp["costing.cost_operations.yearly_cost"] =
    (; cost_operations, _...) -> isempty(cost_operations.system) ? error("no system") : sum(sys.yearly_cost for sys in cost_operations.system if !ismissing(sys, :yearly_cost))

dyexp["costing.cost_decommissioning.system[:].cost"] =
    (; system, _...) -> isempty(system.subsystem) ? error("no subsystem") : sum(sub.cost for sub in system.subsystem if !ismissing(sub, :cost))

dyexp["costing.cost_decommissioning.cost"] =
    (; cost_decommissioning, _...) -> isempty(cost_decommissioning.system) ? error("no system") : sum(sys.cost for sys in cost_decommissioning.system if !ismissing(sys, :cost))

#= ============== =#
#  BalanceOfPlant  #
#= ============== =#
dyexp["balance_of_plant.Q_plant"] =
    (time; balance_of_plant, _...) -> balance_of_plant.power_plant.power_electric_generated ./ balance_of_plant.power_electric_plant_operation.total_power

dyexp["balance_of_plant.power_electric_net"] =
    (time; balance_of_plant, _...) -> balance_of_plant.power_plant.power_electric_generated .- balance_of_plant.power_electric_plant_operation.total_power

dyexp["balance_of_plant.power_electric_plant_operation.total_power"] =
    (time; power_electric_plant_operation, _...) -> sum(sys.power for sys in power_electric_plant_operation.system)

#= ========= =#
#  divertors  #
#= ========= =#
dyexp["divertors.divertor[:].power_black_body.time"] =
    (time; divertor, _...) -> divertor_totals_from_targets(divertor, :power_black_body)[1]

dyexp["divertors.divertor[:].power_black_body.data"] =
    (time; divertor, _...) -> divertor_totals_from_targets(divertor, :power_black_body)[2]


dyexp["divertors.divertor[:].power_conducted.time"] =
    (time; divertor, _...) -> divertor_totals_from_targets(divertor, :power_conducted)[1]

dyexp["divertors.divertor[:].power_conducted.data"] =
    (time; divertor, _...) -> divertor_totals_from_targets(divertor, :power_conducted)[2]


dyexp["divertors.divertor[:].power_convected.time"] =
    (time; divertor, _...) -> divertor_totals_from_targets(divertor, :power_convected)[1]

dyexp["divertors.divertor[:].power_convected.data"] =
    (time; divertor, _...) -> divertor_totals_from_targets(divertor, :power_convected)[2]


dyexp["divertors.divertor[:].power_currents.time"] =
    (time; divertor, _...) -> divertor_totals_from_targets(divertor, :power_currents)[1]

dyexp["divertors.divertor[:].power_currents.data"] =
    (time; divertor, _...) -> divertor_totals_from_targets(divertor, :power_currents)[2]


dyexp["divertors.divertor[:].power_incident.time"] =
    (time; divertor, _...) -> divertor_totals_from_targets(divertor, :power_incident)[1]

dyexp["divertors.divertor[:].power_incident.data"] =
    (time; divertor, _...) -> divertor_totals_from_targets(divertor, :power_incident)[2]


dyexp["divertors.divertor[:].power_neutrals.data"] =
    (time; divertor, _...) -> divertor_totals_from_targets(divertor, :power_neutrals)[1]

dyexp["divertors.divertor[:].power_neutrals.data"] =
    (time; divertor, _...) -> divertor_totals_from_targets(divertor, :power_neutrals)[2]


dyexp["divertors.divertor[:].power_radiated.time"] =
    (time; divertor, _...) -> divertor_totals_from_targets(divertor, :power_radiated)[1]

dyexp["divertors.divertor[:].power_radiated.data"] =
    (time; divertor, _...) -> divertor_totals_from_targets(divertor, :power_radiated)[2]


dyexp["divertors.divertor[:].power_recombination_neutrals.time"] =
    (time; divertor, _...) -> divertor_totals_from_targets(divertor, :power_recombination_neutrals)[1]

dyexp["divertors.divertor[:].power_recombination_neutrals.data"] =
    (time; divertor, _...) -> divertor_totals_from_targets(divertor, :power_recombination_neutrals)[2]


dyexp["divertors.divertor[:].power_recombination_plasma.time"] =
    (time; divertor, _...) -> divertor_totals_from_targets(divertor, :power_recombination_plasma)[1]

dyexp["divertors.divertor[:].power_recombination_plasma.data"] =
    (time; divertor, _...) -> divertor_totals_from_targets(divertor, :power_recombination_plasma)[2]

#= ============== =#
#  pulse_schedule  #
#= ============== =#
dyexp["pulse_schedule.time"] =
    (time; pulse_schedule, _...) -> begin
        all_times = Float64[]
        for item in keys(pulse_schedule)
            if fieldtype_typeof(pulse_schedule, item) <: IDS
                ids = getfield(pulse_schedule, item)
                if hasfield(typeof(ids), :time) && !ismissing(ids, :time)
                    append!(all_times, ids.time)
                end
            end
        end
        return sort!(unique(all_times))
    end

dyexp["pulse_schedule.tf.b_field_tor_vacuum_r.reference"] =
    (time; tf, _...) -> tf.r0 .* tf.b_field_tor_vacuum.reference

dyexp["pulse_schedule.tf.r0"] =
    (; dd, _...) -> dd.equilibrium.vacuum_toroidal_field.r0

dyexp["pulse_schedule.tf.b_field_tor_vacuum.reference"] =
    (time; dd, _...) -> dd.equilibrium.vacuum_toroidal_field.b0

dyexp["pulse_schedule.tf.time"] =
    (time; dd, _...) -> dd.equilibrium.time

dyexp["pulse_schedule.nbi.power.reference"] = 
    (time; nbi, _...) -> sum(unit.power.reference for unit in nbi.unit)

dyexp["pulse_schedule.ec.power_launched.reference"] = 
    (time; ec, _...) -> sum(beam.power_launched.reference for beam in ec.unit)

dyexp["pulse_schedule.ic.power.reference"] = 
    (time; ic, _...) -> sum(antenna.power.reference for antenna in ic.antenna)

dyexp["pulse_schedule.lh.power.reference"] = 
    (time; lh, _...) -> sum(antenna.power.reference for antenna in lh.antenna)

<<<<<<< HEAD
#= ==== =#
#  risk  #
#= ==== =#
dyexp["risk.engineering.loss[:].risk"] = 
    (; loss, _...) -> (sum((fm.probability * fm.weight) for fm in loss.failure_mode) * loss.severity)

dyexp["risk.plasma.risk"] = 
    (; dd, _...) -> isempty(dd.risk.plasma) ? 0.0 : sum(loss.risk for loss in dd.risk.plasma.loss)    

dyexp["risk.engineering.risk"] = 
    (; dd, _...) -> isempty(dd.risk.engineering) ? 0.0 : sum(loss.risk for loss in dd.risk.engineering.loss)

=======
>>>>>>> 601750ea
#= ====== =#
#  limits  #
#= ====== =#
dyexp["limits.model[:].cleared"] =
    (time; model, _...) -> Int.(model.fraction .< 1.0)

dyexp["limits.all_cleared"] =
    (time; limits, _...) -> begin
        all_cleared = ones(Int, length(time))
        for model in limits.model
            all_cleared .= all_cleared .* model.cleared
        end
        return all_cleared
    end

#= ======= =#
#  summary  #
#= ======= =#
dyexp["summary.fusion.power.value"] = # NOTE: This is the fusion power that is coupled to the plasma
    (time; dd, summary, _...) -> [fusion_plasma_power(dd.core_profiles.profiles_1d[time0]) for time0 in time]

dyexp["summary.global_quantities.ip.value"] =
    (time; dd, summary, _...) -> [dd.equilibrium.time_slice[time0].global_quantities.ip for time0 in time]

dyexp["summary.global_quantities.current_bootstrap.value"] =
    (time; dd, summary, _...) -> begin
        tmp = eltype(summary)[]
        for time0 in time
            cp1d = dd.core_profiles.profiles_1d[time0]
            eqt = dd.equilibrium.time_slice[time0]
            push!(tmp, Ip_bootstrap(cp1d, eqt))
        end
        return tmp
    end

dyexp["summary.global_quantities.current_non_inductive.value"] =
    (time; dd, summary, _...) -> begin
        tmp = eltype(summary)[]
        for time0 in time
            cp1d = dd.core_profiles.profiles_1d[time0]
            eqt = dd.equilibrium.time_slice[time0]
            push!(tmp, Ip_non_inductive(cp1d, eqt))
        end
        return tmp
    end

dyexp["summary.global_quantities.current_ohm.value"] =
    (time; dd, summary, _...) -> begin
        tmp = eltype(summary)[]
        for time0 in time
            cp1d = dd.core_profiles.profiles_1d[time0]
            eqt = dd.equilibrium.time_slice[time0]
            push!(tmp, Ip_ohmic(cp1d, eqt))
        end
        return tmp
    end


dyexp["summary.global_quantities.beta_pol_mhd.value"] =
    (time; dd, summary, _...) -> [dd.equilibrium.time_slice[time0].global_quantities.beta_pol for time0 in time]

dyexp["summary.global_quantities.beta_tor.value"] =
    (time; dd, summary, _...) -> [beta_tor(dd.equilibrium.time_slice[time0], dd.core_profiles.profiles_1d[time0]) for time0 in time]

dyexp["summary.global_quantities.beta_tor_mhd.value"] =
    (time; dd, summary, _...) -> [dd.equilibrium.time_slice[time0].global_quantities.beta_tor for time0 in time]

dyexp["summary.global_quantities.beta_tor_norm_mhd.value"] =
    (time; dd, summary, _...) -> [dd.equilibrium.time_slice[time0].global_quantities.beta_normal for time0 in time]

dyexp["summary.global_quantities.beta_tor_norm.value"] =
    (time; dd, summary, _...) -> [beta_tor_norm(dd.equilibrium.time_slice[time0], dd.core_profiles.profiles_1d[time0]) for time0 in time]

dyexp["summary.global_quantities.beta_tor_thermal_norm.value"] =
    (time; dd, summary, _...) -> [beta_tor_thermal_norm(dd.equilibrium.time_slice[time0], dd.core_profiles.profiles_1d[time0]) for time0 in time]

dyexp["summary.global_quantities.energy_thermal.value"] =
    (time; dd, summary, _...) -> [energy_thermal(dd.core_profiles.profiles_1d[time0]) for time0 in time]

dyexp["summary.global_quantities.tau_energy.value"] =
    (time; dd, summary, _...) -> [tau_e_thermal(dd, time0; subtract_radiation_losses=false) for time0 in time]

dyexp["summary.global_quantities.tau_energy_98.value"] =
    (time; dd, summary, _...) -> [tau_e_h98(dd; time0, subtract_radiation_losses=false) for time0 in time]

dyexp["summary.global_quantities.h_98.value"] =
    (time; dd, summary, _...) -> summary.global_quantities.tau_energy.value ./ summary.global_quantities.tau_energy_98.value


dyexp["summary.heating_current_drive.power_launched_ec.value"] =
    (time; dd, summary, _...) -> sum(interp1d(beam.power_launched.time, beam.power_launched.data, :constant).(summary.time) for beam in dd.ec_launchers.beam)

dyexp["summary.heating_current_drive.power_launched_ic.value"] =
    (time; dd, summary, _...) -> sum(interp1d(antenna.power_launched.time, antenna.power_launched.data, :constant).(summary.time) for antenna in dd.ic_antennas.antenna)

dyexp["summary.heating_current_drive.power_launched_lh.value"] =
    (time; dd, summary, _...) -> sum(interp1d(antenna.power_launched.time, antenna.power_launched.data, :constant).(summary.time) for antenna in dd.lh_antennas.antenna)

dyexp["summary.heating_current_drive.power_launched_nbi.value"] =
    (time; dd, summary, _...) -> sum(interp1d(unit.power_launched.time, unit.power_launched.data, :constant).(summary.time) for unit in dd.nbi.unit)

dyexp["summary.heating_current_drive.power_launched_total.value"] =
    (time; dd, summary, _...) ->
        getproperty(dd.summary.heating_current_drive.power_launched_nbi, :value, zeros(length(summary.time))) .+
        getproperty(dd.summary.heating_current_drive.power_launched_ec, :value, zeros(length(summary.time))) .+
        getproperty(dd.summary.heating_current_drive.power_launched_ic, :value, zeros(length(summary.time))) .+
        getproperty(dd.summary.heating_current_drive.power_launched_lh, :value, zeros(length(summary.time)))


dyexp["summary.local.magnetic_axis.t_e.value"] =
    (time; dd, summary, _...) -> [dd.core_profiles.profiles_1d[time0].electrons.temperature[1] for time0 in time]

dyexp["summary.local.magnetic_axis.n_e.value"] =
    (time; dd, summary, _...) -> [dd.core_profiles.profiles_1d[time0].electrons.density[1] for time0 in time]

dyexp["summary.local.magnetic_axis.t_i_average.value"] =
    (time; dd, summary, _...) -> [dd.core_profiles.profiles_1d[time0].t_i_average[1] for time0 in time]

dyexp["summary.local.magnetic_axis.zeff.value"] =
    (time; dd, summary, _...) -> [dd.core_profiles.profiles_1d[time0].zeff[1] for time0 in time]


dyexp["summary.local.separatrix.t_e.value"] =
    (time; dd, summary, _...) -> [dd.core_profiles.profiles_1d[time0].electrons.temperature[end] for time0 in time]

dyexp["summary.local.separatrix.n_e.value"] =
    (time; dd, summary, _...) -> [dd.core_profiles.profiles_1d[time0].electrons.density[end] for time0 in time]

dyexp["summary.local.separatrix.t_i_average.value"] =
    (time; dd, summary, _...) -> [dd.core_profiles.profiles_1d[time0].t_i_average[end] for time0 in time]

dyexp["summary.local.separatrix.zeff.value"] =
    (time; dd, summary, _...) -> [dd.core_profiles.profiles_1d[time0].zeff[end] for time0 in time]


dyexp["summary.volume_average.t_e.value"] =
    (time; dd, summary, _...) -> begin
        tmp = eltype(summary)[]
        for time0 in time
            cp1d = dd.core_profiles.profiles_1d[time0]
            push!(tmp, trapz(cp1d.grid.volume, cp1d.electrons.temperature) / cp1d.grid.volume[end])
        end
        return tmp
    end

dyexp["summary.volume_average.n_e.value"] =
    (time; dd, summary, _...) -> begin
        tmp = eltype(summary)[]
        for time0 in time
            cp1d = dd.core_profiles.profiles_1d[time0]
            push!(tmp, trapz(cp1d.grid.volume, cp1d.electrons.density) / cp1d.grid.volume[end])
        end
        return tmp
    end

dyexp["summary.volume_average.t_i_average.value"] =
    (time; dd, summary, _...) -> begin
        tmp = eltype(summary)[]
        for time0 in time
            cp1d = dd.core_profiles.profiles_1d[time0]
            push!(tmp, trapz(cp1d.grid.volume, cp1d.t_i_average) / cp1d.grid.volume[end])
        end
        return tmp
    end

dyexp["summary.volume_average.zeff.value"] =
    (time; dd, summary, _...) -> begin
        tmp = eltype(summary)[]
        for time0 in time
            cp1d = dd.core_profiles.profiles_1d[time0]
            push!(tmp, trapz(cp1d.grid.volume, cp1d.zeff) / cp1d.grid.volume[end])
        end
        return tmp
    end

#= === =#
#  nbi  #
#= === =#
dyexp["nbi.unit[:].power_launched.time"] =
    (dummy; nbi, _...) -> nbi.time

# ============ #

Base.Docs.@doc """
    dynamic_expressions = Dict{String,Function}()

Expressions
* `$(join(sort!(collect(keys(dynamic_expressions))),"`\n* `"))`
""" dynamic_expressions

push!(document[:Expressions], :dynamic_expressions)<|MERGE_RESOLUTION|>--- conflicted
+++ resolved
@@ -611,7 +611,6 @@
 dyexp["pulse_schedule.lh.power.reference"] = 
     (time; lh, _...) -> sum(antenna.power.reference for antenna in lh.antenna)
 
-<<<<<<< HEAD
 #= ==== =#
 #  risk  #
 #= ==== =#
@@ -624,8 +623,6 @@
 dyexp["risk.engineering.risk"] = 
     (; dd, _...) -> isempty(dd.risk.engineering) ? 0.0 : sum(loss.risk for loss in dd.risk.engineering.loss)
 
-=======
->>>>>>> 601750ea
 #= ====== =#
 #  limits  #
 #= ====== =#
