--- conflicted
+++ resolved
@@ -79,11 +79,7 @@
     (; profiles_1d, _...) -> pressure_thermal(profiles_1d)
 
 dyexp["core_profiles.profiles_1d[:].pressure_parallel"] =
-<<<<<<< HEAD
-    (; profiles_1d, _...) -> begin
-=======
-    (rho_tor_norm; profiles_1d, _...) -> begin
->>>>>>> f4d62549
+    (; profiles_1d, _...) -> begin
         ppar = profiles_1d.pressure_thermal ./ 3.0 .+ profiles_1d.electrons.pressure_fast_parallel
         for ion in profiles_1d.ion
             ppar .+= ion.pressure_fast_parallel
@@ -92,11 +88,7 @@
     end
 
 dyexp["core_profiles.profiles_1d[:].pressure_perpendicular"] =
-<<<<<<< HEAD
-    (; profiles_1d, _...) -> begin
-=======
-    (rho_tor_norm; profiles_1d, _...) -> begin
->>>>>>> f4d62549
+    (; profiles_1d, _...) -> begin
         pperp = profiles_1d.pressure_thermal ./ 3.0 .+ profiles_1d.electrons.pressure_fast_perpendicular
         for ion in profiles_1d.ion
             pperp .+= ion.pressure_fast_perpendicular
@@ -510,7 +502,6 @@
     (; dd, _...) -> dd.equilibrium.time
 
 dyexp["pulse_schedule.nbi.power.reference"] =
-<<<<<<< HEAD
     (; nbi, _...) -> sum(unit.power.reference for unit in nbi.unit)
 
 dyexp["pulse_schedule.ec.power_launched.reference"] =
@@ -521,18 +512,6 @@
 
 dyexp["pulse_schedule.lh.power.reference"] =
     (; lh, _...) -> sum(antenna.power.reference for antenna in lh.antenna)
-=======
-    (time; nbi, _...) -> sum(unit.power.reference for unit in nbi.unit)
-
-dyexp["pulse_schedule.ec.power_launched.reference"] =
-    (time; ec, _...) -> sum(beam.power_launched.reference for beam in ec.unit)
-
-dyexp["pulse_schedule.ic.power.reference"] =
-    (time; ic, _...) -> sum(antenna.power.reference for antenna in ic.antenna)
-
-dyexp["pulse_schedule.lh.power.reference"] =
-    (time; lh, _...) -> sum(antenna.power.reference for antenna in lh.antenna)
->>>>>>> f4d62549
 
 #= ====== =#
 #  limits  #
