document[:Expressions] = Symbol[]

function IMASdd.get_expressions(::Type{Val{:onetime}})
    return onetime_expressions
end

const onetime_expressions = Dict{String,Function}()
otexp = onetime_expressions

# These expressions are frozen the first time they are accessed.
# This is necessary to ensure that core_profiles, core_sources, and core_transport grids do not change after changing the equilibrium.
# The idea is that we want to freeze in the core_profiles, core_sources, and core_transport grids the rho, psi, volume, area, ... info that were used when those IDSs were filled.
# While this is generally ok, this is not desirable when iterating the equilibrium solver with other actors.
# In this case, at each iteration we want core_profiles, core_sources, and core_transport to take the grids from the latest equilibrium.

#= =========== =#
# core_profiles #
#= =========== =#
otexp["core_profiles.profiles_1d[:].grid.psi_norm"] =
    (; grid, _...) -> norm01(grid.psi)

otexp["core_profiles.profiles_1d[:].grid.volume"] =
    (; dd, profiles_1d, _...) -> begin
        eqt = dd.equilibrium.time_slice[profiles_1d.time]
        volume = eqt.profiles_1d.volume
        vitp =  cubic_interp1d(eqt.profiles_1d.rho_tor_norm, sqrt.(volume))
<<<<<<< HEAD
        return @. vitp(rho_tor_norm) ^ 2
=======
        return @. vitp(profiles_1d.grid.rho_tor_norm) ^ 2
>>>>>>> 64657ffb
    end

otexp["core_profiles.profiles_1d[:].grid.area"] =
    (; dd, profiles_1d, _...) -> begin
        eqt = dd.equilibrium.time_slice[profiles_1d.time]
        area = eqt.profiles_1d.area
        aitp = cubic_interp1d(eqt.profiles_1d.rho_tor_norm, sqrt.(area))
<<<<<<< HEAD
        return @. aitp(rho_tor_norm) ^ 2
=======
        return @. aitp(profiles_1d.grid.rho_tor_norm) ^ 2
>>>>>>> 64657ffb
    end

otexp["core_profiles.profiles_1d[:].grid.surface"] =
    (; dd, profiles_1d, _...) -> begin
        eqt = dd.equilibrium.time_slice[profiles_1d.time]
        surface = eqt.profiles_1d.surface
        sitp = cubic_interp1d(eqt.profiles_1d.rho_tor_norm, surface)
<<<<<<< HEAD
        return sitp.(rho_tor_norm)
=======
        return sitp.(profiles_1d.grid.rho_tor_norm)
>>>>>>> 64657ffb
    end


otexp["core_profiles.profiles_1d[:].grid.psi"] =
    (; dd, profiles_1d, _...) -> begin
        eqt = dd.equilibrium.time_slice[profiles_1d.time]
        psi = eqt.profiles_1d.psi
        sign_psi = sign(psi[end] - psi[1])
        pitp = cubic_interp1d(eqt.profiles_1d.rho_tor_norm, sqrt.(abs.(psi .- psi[1])))
<<<<<<< HEAD
        return @. sign_psi * (ptip(rho_tor_norm) ^ 2) + psi[1]
=======
        return @. sign_psi * (pitp(profiles_1d.grid.rho_tor_norm) ^ 2) + psi[1]
>>>>>>> 64657ffb
    end


otexp["core_profiles.profiles_1d[:].electrons.pressure_fast_parallel"] =
    (; profiles_1d, _...) -> zero(profiles_1d.grid.rho_tor_norm)

otexp["core_profiles.profiles_1d[:].electrons.pressure_fast_perpendicular"] =
    (; profiles_1d, _...) -> zero(profiles_1d.grid.rho_tor_norm)

otexp["core_profiles.profiles_1d[:].ion[:].pressure_fast_parallel"] =
    (; profiles_1d, _...) -> zero(profiles_1d.grid.rho_tor_norm)

otexp["core_profiles.profiles_1d[:].ion[:].pressure_fast_perpendicular"] =
    (; profiles_1d, _...) -> zero(profiles_1d.grid.rho_tor_norm)

#= ============ =#
# core_transport #
#= ============ =#
otexp["core_transport.model[:].profiles_1d[:].grid_flux.rho_tor_norm"] =
    (; profiles_1d, _...) -> profiles_1d.grid_d.rho_tor_norm

otexp["core_transport.model[:].profiles_1d[:].grid_d.rho_tor_norm"] =
    (; profiles_1d, _...) -> profiles_1d.grid_flux.rho_tor_norm

otexp["core_transport.model[:].profiles_1d[:].grid_flux.psi_norm"] =
    (; grid_flux, _...) -> norm01(grid_flux.psi)

otexp["core_transport.model[:].profiles_1d[:].grid_flux.volume"] =
    (; dd, profiles_1d, grid_flux, _...) -> begin
        eqt = dd.equilibrium.time_slice[profiles_1d.time]
        volume = eqt.profiles_1d.volume
<<<<<<< HEAD
        return cubic_interp1d(eqt.profiles_1d.rho_tor_norm, volume).(rho_tor_norm)
=======
        return cubic_interp1d(eqt.profiles_1d.rho_tor_norm, volume).(grid_flux.rho_tor_norm)
>>>>>>> 64657ffb
    end

otexp["core_transport.model[:].profiles_1d[:].grid_flux.area"] =
    (; dd, profiles_1d, grid_flux, _...) -> begin
        eqt = dd.equilibrium.time_slice[profiles_1d.time]
        area = eqt.profiles_1d.area
<<<<<<< HEAD
        return cubic_interp1d(eqt.profiles_1d.rho_tor_norm, area).(rho_tor_norm)
=======
        return cubic_interp1d(eqt.profiles_1d.rho_tor_norm, area).(grid_flux.rho_tor_norm)
>>>>>>> 64657ffb
    end

otexp["core_transport.model[:].profiles_1d[:].grid_flux.surface"] =
    (; dd, profiles_1d, grid_flux, _...) -> begin
        eqt = dd.equilibrium.time_slice[profiles_1d.time]
        surface = eqt.profiles_1d.surface
<<<<<<< HEAD
        return cubic_interp1d(eqt.profiles_1d.rho_tor_norm, surface).(rho_tor_norm)
=======
        return cubic_interp1d(eqt.profiles_1d.rho_tor_norm, surface).(grid_flux.rho_tor_norm)
>>>>>>> 64657ffb
    end

otexp["core_transport.model[:].profiles_1d[:].grid_flux.psi"] =
    (; dd, profiles_1d, grid_flux, _...) -> begin
        eqt = dd.equilibrium.time_slice[profiles_1d.time]
        psi = eqt.profiles_1d.psi
<<<<<<< HEAD
        return cubic_interp1d(eqt.profiles_1d.rho_tor_norm, psi).(rho_tor_norm)
=======
        return cubic_interp1d(eqt.profiles_1d.rho_tor_norm, psi).(grid_flux.rho_tor_norm)
>>>>>>> 64657ffb
    end

#= ============ =#
#  core_sources  #
#= ============ =#
otexp["core_sources.source[:].profiles_1d[:].grid.psi_norm"] =
    (; grid, _...) -> norm01(grid.psi)

otexp["core_sources.source[:].profiles_1d[:].grid.volume"] =
    (; dd, profiles_1d, grid, _...) -> begin
        eqt = dd.equilibrium.time_slice[profiles_1d.time]
        volume = eqt.profiles_1d.volume
<<<<<<< HEAD
        return cubic_interp1d(eqt.profiles_1d.rho_tor_norm, volume).(rho_tor_norm)
=======
        return cubic_interp1d(eqt.profiles_1d.rho_tor_norm, volume).(grid.rho_tor_norm)
>>>>>>> 64657ffb
    end

otexp["core_sources.source[:].profiles_1d[:].grid.area"] =
    (; dd, profiles_1d, grid, _...) -> begin
        eqt = dd.equilibrium.time_slice[profiles_1d.time]
        area = eqt.profiles_1d.area
<<<<<<< HEAD
        return cubic_interp1d(eqt.profiles_1d.rho_tor_norm, area).(rho_tor_norm)
=======
        return cubic_interp1d(eqt.profiles_1d.rho_tor_norm, area).(grid.rho_tor_norm)
>>>>>>> 64657ffb
    end

otexp["core_sources.source[:].profiles_1d[:].grid.surface"] =
    (; dd, profiles_1d, grid, _...) -> begin
        eqt = dd.equilibrium.time_slice[profiles_1d.time]
        surface = eqt.profiles_1d.surface
<<<<<<< HEAD
        return cubic_interp1d(eqt.profiles_1d.rho_tor_norm, surface).(rho_tor_norm)
=======
        return cubic_interp1d(eqt.profiles_1d.rho_tor_norm, surface).(grid.rho_tor_norm)
>>>>>>> 64657ffb
    end

otexp["core_sources.source[:].profiles_1d[:].grid.psi"] =
    (; dd, profiles_1d, grid, _...) -> begin
        eqt = dd.equilibrium.time_slice[profiles_1d.time]
        psi = eqt.profiles_1d.psi
<<<<<<< HEAD
        return cubic_interp1d(eqt.profiles_1d.rho_tor_norm, psi).(rho_tor_norm)
=======
        return cubic_interp1d(eqt.profiles_1d.rho_tor_norm, psi).(grid.rho_tor_norm)
>>>>>>> 64657ffb
    end

#= ===== =#
#  waves  #
#= ===== =#
otexp["waves.coherent_wave[:].profiles_1d[:].grid.psi_norm"] =
    (; grid, _...) -> norm01(grid.psi)

otexp["waves.coherent_wave[:].profiles_1d[:].grid.volume"] =
    (; dd, profiles_1d, grid, _...) -> begin
        eqt = dd.equilibrium.time_slice[profiles_1d.time]
        volume = eqt.profiles_1d.volume
<<<<<<< HEAD
        return cubic_interp1d(eqt.profiles_1d.rho_tor_norm, volume).(rho_tor_norm)
=======
        return cubic_interp1d(eqt.profiles_1d.rho_tor_norm, volume).(grid.rho_tor_norm)
>>>>>>> 64657ffb
    end

otexp["waves.coherent_wave[:].profiles_1d[:].grid.area"] =
    (; dd, profiles_1d, grid, _...) -> begin
        eqt = dd.equilibrium.time_slice[profiles_1d.time]
        area = eqt.profiles_1d.area
<<<<<<< HEAD
        return cubic_interp1d(eqt.profiles_1d.rho_tor_norm, area).(rho_tor_norm)
=======
        return cubic_interp1d(eqt.profiles_1d.rho_tor_norm, area).(grid.rho_tor_norm)
>>>>>>> 64657ffb
    end

otexp["waves.coherent_wave[:].profiles_1d[:].grid.surface"] =
    (; dd, profiles_1d, grid, _...) -> begin
        eqt = dd.equilibrium.time_slice[profiles_1d.time]
        surface = eqt.profiles_1d.surface
<<<<<<< HEAD
        return cubic_interp1d(eqt.profiles_1d.rho_tor_norm, surface).(rho_tor_norm)
=======
        return cubic_interp1d(eqt.profiles_1d.rho_tor_norm, surface).(grid.rho_tor_norm)
>>>>>>> 64657ffb
    end

otexp["waves.coherent_wave[:].profiles_1d[:].grid.psi"] =
    (; dd, profiles_1d, grid, _...) -> begin
        eqt = dd.equilibrium.time_slice[profiles_1d.time]
        psi = eqt.profiles_1d.psi
<<<<<<< HEAD
        return cubic_interp1d(eqt.profiles_1d.rho_tor_norm, psi).(rho_tor_norm)
=======
        return cubic_interp1d(eqt.profiles_1d.rho_tor_norm, psi).(grid.rho_tor_norm)
>>>>>>> 64657ffb
    end

# ============ #

Base.Docs.@doc """
    onetime_expressions = Dict{String,Function}()

Expressions that are frozen after first evaluation
* `$(join(sort!(collect(keys(onetime_expressions))),"`\n* `"))`
""" onetime_expressions

push!(document[:Expressions], :onetime_expressions)<|MERGE_RESOLUTION|>--- conflicted
+++ resolved
@@ -24,11 +24,7 @@
         eqt = dd.equilibrium.time_slice[profiles_1d.time]
         volume = eqt.profiles_1d.volume
         vitp =  cubic_interp1d(eqt.profiles_1d.rho_tor_norm, sqrt.(volume))
-<<<<<<< HEAD
-        return @. vitp(rho_tor_norm) ^ 2
-=======
         return @. vitp(profiles_1d.grid.rho_tor_norm) ^ 2
->>>>>>> 64657ffb
     end
 
 otexp["core_profiles.profiles_1d[:].grid.area"] =
@@ -36,11 +32,7 @@
         eqt = dd.equilibrium.time_slice[profiles_1d.time]
         area = eqt.profiles_1d.area
         aitp = cubic_interp1d(eqt.profiles_1d.rho_tor_norm, sqrt.(area))
-<<<<<<< HEAD
-        return @. aitp(rho_tor_norm) ^ 2
-=======
         return @. aitp(profiles_1d.grid.rho_tor_norm) ^ 2
->>>>>>> 64657ffb
     end
 
 otexp["core_profiles.profiles_1d[:].grid.surface"] =
@@ -48,11 +40,7 @@
         eqt = dd.equilibrium.time_slice[profiles_1d.time]
         surface = eqt.profiles_1d.surface
         sitp = cubic_interp1d(eqt.profiles_1d.rho_tor_norm, surface)
-<<<<<<< HEAD
-        return sitp.(rho_tor_norm)
-=======
         return sitp.(profiles_1d.grid.rho_tor_norm)
->>>>>>> 64657ffb
     end
 
 
@@ -62,11 +50,7 @@
         psi = eqt.profiles_1d.psi
         sign_psi = sign(psi[end] - psi[1])
         pitp = cubic_interp1d(eqt.profiles_1d.rho_tor_norm, sqrt.(abs.(psi .- psi[1])))
-<<<<<<< HEAD
-        return @. sign_psi * (ptip(rho_tor_norm) ^ 2) + psi[1]
-=======
         return @. sign_psi * (pitp(profiles_1d.grid.rho_tor_norm) ^ 2) + psi[1]
->>>>>>> 64657ffb
     end
 
 
@@ -98,44 +82,28 @@
     (; dd, profiles_1d, grid_flux, _...) -> begin
         eqt = dd.equilibrium.time_slice[profiles_1d.time]
         volume = eqt.profiles_1d.volume
-<<<<<<< HEAD
-        return cubic_interp1d(eqt.profiles_1d.rho_tor_norm, volume).(rho_tor_norm)
-=======
         return cubic_interp1d(eqt.profiles_1d.rho_tor_norm, volume).(grid_flux.rho_tor_norm)
->>>>>>> 64657ffb
     end
 
 otexp["core_transport.model[:].profiles_1d[:].grid_flux.area"] =
     (; dd, profiles_1d, grid_flux, _...) -> begin
         eqt = dd.equilibrium.time_slice[profiles_1d.time]
         area = eqt.profiles_1d.area
-<<<<<<< HEAD
-        return cubic_interp1d(eqt.profiles_1d.rho_tor_norm, area).(rho_tor_norm)
-=======
         return cubic_interp1d(eqt.profiles_1d.rho_tor_norm, area).(grid_flux.rho_tor_norm)
->>>>>>> 64657ffb
     end
 
 otexp["core_transport.model[:].profiles_1d[:].grid_flux.surface"] =
     (; dd, profiles_1d, grid_flux, _...) -> begin
         eqt = dd.equilibrium.time_slice[profiles_1d.time]
         surface = eqt.profiles_1d.surface
-<<<<<<< HEAD
-        return cubic_interp1d(eqt.profiles_1d.rho_tor_norm, surface).(rho_tor_norm)
-=======
         return cubic_interp1d(eqt.profiles_1d.rho_tor_norm, surface).(grid_flux.rho_tor_norm)
->>>>>>> 64657ffb
     end
 
 otexp["core_transport.model[:].profiles_1d[:].grid_flux.psi"] =
     (; dd, profiles_1d, grid_flux, _...) -> begin
         eqt = dd.equilibrium.time_slice[profiles_1d.time]
         psi = eqt.profiles_1d.psi
-<<<<<<< HEAD
-        return cubic_interp1d(eqt.profiles_1d.rho_tor_norm, psi).(rho_tor_norm)
-=======
         return cubic_interp1d(eqt.profiles_1d.rho_tor_norm, psi).(grid_flux.rho_tor_norm)
->>>>>>> 64657ffb
     end
 
 #= ============ =#
@@ -148,44 +116,28 @@
     (; dd, profiles_1d, grid, _...) -> begin
         eqt = dd.equilibrium.time_slice[profiles_1d.time]
         volume = eqt.profiles_1d.volume
-<<<<<<< HEAD
-        return cubic_interp1d(eqt.profiles_1d.rho_tor_norm, volume).(rho_tor_norm)
-=======
         return cubic_interp1d(eqt.profiles_1d.rho_tor_norm, volume).(grid.rho_tor_norm)
->>>>>>> 64657ffb
     end
 
 otexp["core_sources.source[:].profiles_1d[:].grid.area"] =
     (; dd, profiles_1d, grid, _...) -> begin
         eqt = dd.equilibrium.time_slice[profiles_1d.time]
         area = eqt.profiles_1d.area
-<<<<<<< HEAD
-        return cubic_interp1d(eqt.profiles_1d.rho_tor_norm, area).(rho_tor_norm)
-=======
         return cubic_interp1d(eqt.profiles_1d.rho_tor_norm, area).(grid.rho_tor_norm)
->>>>>>> 64657ffb
     end
 
 otexp["core_sources.source[:].profiles_1d[:].grid.surface"] =
     (; dd, profiles_1d, grid, _...) -> begin
         eqt = dd.equilibrium.time_slice[profiles_1d.time]
         surface = eqt.profiles_1d.surface
-<<<<<<< HEAD
-        return cubic_interp1d(eqt.profiles_1d.rho_tor_norm, surface).(rho_tor_norm)
-=======
         return cubic_interp1d(eqt.profiles_1d.rho_tor_norm, surface).(grid.rho_tor_norm)
->>>>>>> 64657ffb
     end
 
 otexp["core_sources.source[:].profiles_1d[:].grid.psi"] =
     (; dd, profiles_1d, grid, _...) -> begin
         eqt = dd.equilibrium.time_slice[profiles_1d.time]
         psi = eqt.profiles_1d.psi
-<<<<<<< HEAD
-        return cubic_interp1d(eqt.profiles_1d.rho_tor_norm, psi).(rho_tor_norm)
-=======
         return cubic_interp1d(eqt.profiles_1d.rho_tor_norm, psi).(grid.rho_tor_norm)
->>>>>>> 64657ffb
     end
 
 #= ===== =#
@@ -198,44 +150,28 @@
     (; dd, profiles_1d, grid, _...) -> begin
         eqt = dd.equilibrium.time_slice[profiles_1d.time]
         volume = eqt.profiles_1d.volume
-<<<<<<< HEAD
-        return cubic_interp1d(eqt.profiles_1d.rho_tor_norm, volume).(rho_tor_norm)
-=======
         return cubic_interp1d(eqt.profiles_1d.rho_tor_norm, volume).(grid.rho_tor_norm)
->>>>>>> 64657ffb
     end
 
 otexp["waves.coherent_wave[:].profiles_1d[:].grid.area"] =
     (; dd, profiles_1d, grid, _...) -> begin
         eqt = dd.equilibrium.time_slice[profiles_1d.time]
         area = eqt.profiles_1d.area
-<<<<<<< HEAD
-        return cubic_interp1d(eqt.profiles_1d.rho_tor_norm, area).(rho_tor_norm)
-=======
         return cubic_interp1d(eqt.profiles_1d.rho_tor_norm, area).(grid.rho_tor_norm)
->>>>>>> 64657ffb
     end
 
 otexp["waves.coherent_wave[:].profiles_1d[:].grid.surface"] =
     (; dd, profiles_1d, grid, _...) -> begin
         eqt = dd.equilibrium.time_slice[profiles_1d.time]
         surface = eqt.profiles_1d.surface
-<<<<<<< HEAD
-        return cubic_interp1d(eqt.profiles_1d.rho_tor_norm, surface).(rho_tor_norm)
-=======
         return cubic_interp1d(eqt.profiles_1d.rho_tor_norm, surface).(grid.rho_tor_norm)
->>>>>>> 64657ffb
     end
 
 otexp["waves.coherent_wave[:].profiles_1d[:].grid.psi"] =
     (; dd, profiles_1d, grid, _...) -> begin
         eqt = dd.equilibrium.time_slice[profiles_1d.time]
         psi = eqt.profiles_1d.psi
-<<<<<<< HEAD
-        return cubic_interp1d(eqt.profiles_1d.rho_tor_norm, psi).(rho_tor_norm)
-=======
         return cubic_interp1d(eqt.profiles_1d.rho_tor_norm, psi).(grid.rho_tor_norm)
->>>>>>> 64657ffb
     end
 
 # ============ #
