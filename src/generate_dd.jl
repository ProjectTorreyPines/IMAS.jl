--- conflicted
+++ resolved
@@ -18,23 +18,14 @@
 # FUSE data structure
 #= ==================================== =#
 filenames = [filename for filename in readdir(joinpath(dirname(dirname(@__FILE__)), "data_structures")) if startswith(filename, "_") || ! endswith(filename, ".json")]
-filenames = ["core_profiles.json", "dataset_description.json", "equilibrium.json", "summary.json", "wall.json"]
+filenames = ["core_profiles.json", "core_sources.json", "dataset_description.json", "equilibrium.json", "summary.json", "wall.json"]
 
 using ProgressMeter
 ProgressMeter.ijulia_behavior(:clear)
 p = Progress(length(filenames); desc="Parse JSON structs ", showspeed=true)
 desired_structure = String[]
 for filename in filenames
-<<<<<<< HEAD
     ProgressMeter.next!(p)
-=======
-    if startswith(filename, "_") || ! endswith(filename, ".json")
-        continue
-    end
-    if ! (filename in ["core_profiles.json", "core_sources.json", "dataset_description.json", "equilibrium.json", "summary.json", "wall.json"])
-        continue
-    end
->>>>>>> 9c82190e
     filename = replace(filename, ".json" => "")
     for item in keys(imas_load_dd(filename))
         push!(desired_structure, item)
