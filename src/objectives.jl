mutable struct ObjectiveFunction
    name::Symbol
    units::String
    func::Function
    target::Float64
    # inner constructor to register ObjectiveFunction in ObjectiveFunctionsLibrary
    ObjectiveFunction(name::Symbol, units::String, func::Function, target::Float64) = begin
        objf = new(name, units, func, target)
        ObjectiveFunctionsLibrary[objf.name] = objf
        return objf
    end
end

const ObjectiveFunctionsLibrary = Dict{Symbol,ObjectiveFunction}()
function update_ObjectiveFunctionsLibrary!()
    empty!(ObjectiveFunctionsLibrary)
    #! format: off
    ObjectiveFunction(:min_levelized_CoE, "\$/kWh", dd -> dd.costing.levelized_CoE, -Inf)
    ObjectiveFunction(:min_log10_levelized_CoE, "log₁₀(\$/kW)", dd -> log10(dd.costing.levelized_CoE), -Inf)
    ObjectiveFunction(:min_capital_cost, "\$B", dd -> dd.costing.cost_direct_capital.cost / 1E3, -Inf)
    ObjectiveFunction(:max_fusion, "MW", dd -> fusion_power(dd.core_profiles.profiles_1d[]) / 1E6, Inf)
    ObjectiveFunction(:max_power_electric_net, "MW", dd -> @ddtime(dd.balance_of_plant.power_electric_net) / 1E6, Inf)
    ObjectiveFunction(:req_power_electric_net, "ΔMW", dd -> abs(@ddtime(dd.balance_of_plant.power_electric_net) - dd.requirements.power_electric_net) / 1E6, 0.0)
    ObjectiveFunction(:max_flattop, "hours", dd -> dd.build.oh.flattop_duration / 3600.0, Inf)
    ObjectiveFunction(:max_q95, "", dd -> dd.equilibrium.time_slice[].global_quantities.q_95, Inf)
    ObjectiveFunction(:req_flattop, "Δhours", dd -> abs(dd.build.oh.flattop_duration - dd.requirements.flattop_duration) / 3600.0, 0.0)
    ObjectiveFunction(:max_log10_flattop, "log₁₀(hours)", dd -> log10(dd.build.oh.flattop_duration / 3600.0), Inf)
    ObjectiveFunction(:min_βn, "", dd -> dd.equilibrium.time_slice[].global_quantities.beta_normal, -Inf)
    ObjectiveFunction(:min_R0, "m", dd -> dd.equilibrium.time_slice[].boundary.geometric_axis.r, -Inf)
<<<<<<< HEAD
    ObjectiveFunction(:min_engineering_risk, "\$M", dd -> dd.risk.engineering.risk, -Inf)
    ObjectiveFunction(:min_plasma_risk, "\$/kWh", dd -> dd.risk.plasma.risk, -Inf)
=======
    ObjectiveFunction(:max_zeff, "", dd -> @ddtime(dd.summary.volume_average.zeff.value), Inf)
>>>>>>> e39d666c
    #! format: on
    return ObjectiveFunctionsLibrary
end
update_ObjectiveFunctionsLibrary!()

"""
    (objf::ObjectiveFunction)(dd::IMAS.dd)

From real domain to objective domain (Metaheuristics will always minimize)
"""
function (objf::ObjectiveFunction)(dd::IMAS.dd)
    if isinf(objf.target)
        if objf.target < 0
            return objf.func(dd)
        else
            return -objf.func(dd)
        end
    elseif objf.target == 0.0
        return abs(objf.func(dd))
    else
        return abs(objf.func(dd) - objf.target) / objf.target
    end
end

"""
    (objf::ObjectiveFunction)(x::Float64)

From objective domain to real domain
"""
function (objf::ObjectiveFunction)(x::Float64)
    if isinf(objf.target)
        if objf.target < 0
            return x
        else
            return -x
        end
    elseif objf.target == 0.0
        return x
    else
        return x * objf.target + objf.target
    end
end

function Base.show(io::IO, f::ObjectiveFunction)
    printstyled(io, f.name; bold=true, color=:blue)
    print(io, " →")
    print(io, " $(f.target)")
    return print(io, " [$(f.units)]")
end

function Base.show(io::IO, x::MIME"text/plain", objfs::AbstractDict{Symbol,ObjectiveFunction})
    for objf in objfs
        show(io, x, objf)
        println(io, "")
    end
end<|MERGE_RESOLUTION|>--- conflicted
+++ resolved
@@ -27,12 +27,9 @@
     ObjectiveFunction(:max_log10_flattop, "log₁₀(hours)", dd -> log10(dd.build.oh.flattop_duration / 3600.0), Inf)
     ObjectiveFunction(:min_βn, "", dd -> dd.equilibrium.time_slice[].global_quantities.beta_normal, -Inf)
     ObjectiveFunction(:min_R0, "m", dd -> dd.equilibrium.time_slice[].boundary.geometric_axis.r, -Inf)
-<<<<<<< HEAD
     ObjectiveFunction(:min_engineering_risk, "\$M", dd -> dd.risk.engineering.risk, -Inf)
     ObjectiveFunction(:min_plasma_risk, "\$/kWh", dd -> dd.risk.plasma.risk, -Inf)
-=======
     ObjectiveFunction(:max_zeff, "", dd -> @ddtime(dd.summary.volume_average.zeff.value), Inf)
->>>>>>> e39d666c
     #! format: on
     return ObjectiveFunctionsLibrary
 end
