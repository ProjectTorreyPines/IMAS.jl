--- conflicted
+++ resolved
@@ -46,7 +46,7 @@
 
     if what ∈ (:cx, :coils_flux)
         label --> ""
-        aspect_ratio --> :equal
+        aspect_ratio := :equal
 
         # dummy markers to get the colorbar right
         if any(currents .!= 0.0)
@@ -63,11 +63,7 @@
         # plot individual coils
         for (k, c) in enumerate(pfa.coil)
             @series begin
-<<<<<<< HEAD
-                aspect_ratio := :equal
-=======
                 colorbar_entry := false
->>>>>>> 5916a53d
                 if all(currents .== 0.0)
                     color --> :black
                 else
