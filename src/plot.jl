document[:Plot] = Symbol[]

import PlotUtils
using RecipesBase
using LaTeXStrings
import Measures
import Graphs
using GraphRecipes
import HelpPlots
using HelpPlots

function HelpPlots.recipe_dispatch(arg::IDS)
    return ulocation(arg)
end

# ========= #
# pf_active #
# ========= #
@recipe function plot_pf_active_cx(pfa::pf_active; what=:cx, time0=global_time(pfa), cname=:vik)
    id = recipe_dispatch(pfa)
    assert_type_and_record_argument(id, Symbol, "What to plot [:currents, :cx, :coils_flux]"; what)
    assert_type_and_record_argument(id, Float64, "Time to plot"; time0)
    assert_type_and_record_argument(id, Symbol, "Colormap name"; cname)

    if isempty(pfa.coil) || ismissing(pfa.coil[1].current, :time) || isempty(pfa.coil[1].current.time) || time0 < pfa.coil[1].current.time[1]
        currents = [0.0 for c in pfa.coil]
        c_unit = "A"
    else
        if time0 == -Inf && pfa.coil[1].current.time[1] == -Inf
            index = 1
        elseif pfa.coil[1].current.time[1] == -Inf
            index = 2:length(pfa.coil[1].current.time)
        else
            index = 1:length(pfa.coil[1].current.time)
        end

        currents = [get_time_array(c.current, :data, time0) * getproperty(c.element[1], :turns_with_sign, 1.0) for c in pfa.coil]
        CURRENT = maximum((maximum(abs, c.current.data[index] * getproperty(c.element[1], :turns_with_sign, 1.0)) for c in pfa.coil))
        if maximum(currents) > 1e6
            currents = currents ./ 1e6
            CURRENT = CURRENT ./ 1e6
            c_unit = "MA"
        elseif maximum(currents) > 1e3
            currents = currents ./ 1e3
            CURRENT = CURRENT ./ 1e3
            c_unit = "kA"
        else
            c_unit = "A"
        end
    end

    if what ∈ (:cx, :coils_flux)
        label --> ""
        aspect_ratio := :equal

        # dummy markers to get the colorbar right
        if any(currents .!= 0.0)
            @series begin
                colorbar_title := "PF currents [$c_unit]"
                seriestype --> :scatter
                color --> cname
                clim --> (-CURRENT, CURRENT)
                marker_z --> [-CURRENT, CURRENT]
                [(NaN, NaN), (NaN, NaN)]
            end
        end

        # plot individual coils
        for (k, c) in enumerate(pfa.coil)
            @series begin
                colorbar_entry := false
                if all(currents .== 0.0)
                    color --> hash_to_color(sort!([func.index for func in c.function]); seed=4)
                else
                    current_color_index = (currents[k] + CURRENT) / (2 * CURRENT)
                    color --> PlotUtils.cgrad(cname)[current_color_index]
                end
                c
            end
        end

    elseif what == :currents
        label --> "$(time0) s"
        @series begin
            linestyle --> :dash
            marker --> :circle
            ylabel := "[$c_unit]"
            ["$k" for k in eachindex(currents)], currents
        end

        Imax = []
        for c in pfa.coil
            if !ismissing(c.b_field_max_timed, :data)
                b_max = get_time_array(c.b_field_max_timed, :data, time0)
                # issue: IMAS does not have a way to store the current pf coil temperature
                #temperature = c.temperature[1]
                #Icrit = Interpolations.cubic_spline_interpolation((to_range(c.b_field_max), to_range(c.temperature)), c.current_limit_max * c.element[1].turns_with_sign)(b_max, temperature)
                Icrit = interp1d(c.b_field_max, c.current_limit_max[:, 1] * getproperty(c.element[1], :turns_with_sign, 1.0))(b_max)
                push!(Imax, Icrit / 1E6)
            else
                push!(Imax, NaN)
            end
        end

        if !all(isnan.(Imax))
            @series begin
                marker --> :cross
                label := "Max current"
                ylabel := "[$c_unit]"
                ["$k" for k in eachindex(currents)], Imax
            end
            @series begin
                marker --> :cross
                primary := false
                ylabel := "[$c_unit]"
                ["$k" for k in eachindex(currents)], -Imax
            end
        end

    else
        error("IMAS.pf_active `what` to plot can only be :cx or :currents")
    end

end

@recipe function plot_coil(coil::pf_active__coil{T}; coil_names=false, coil_identifiers=false, coil_numbers=false) where {T<:Real}
    id = recipe_dispatch(coil)
    assert_type_and_record_argument(id, Bool, "Show coil names"; coil_names)
    assert_type_and_record_argument(id, Bool, "Show coil identifiers"; coil_identifiers)
    assert_type_and_record_argument(id, Bool, "Show coil numbers"; coil_numbers)

    base_linewidth = get(plotattributes, :linewidth, 1.0)

    r = T[]
    z = T[]
    for (k, element) in enumerate(coil.element)
        oute = outline(element)
        @series begin
            primary := k == 1
            seriestype --> :shape
            linewidth := 0.25 * base_linewidth
            colorbar --> :right
            label --> ""
            oute.r, oute.z
        end
        append!(r, oute.r)
        append!(z, oute.z)
    end

    if coil_names || coil_identifiers || coil_numbers
        r_avg = sum(r) / length(r)
        z_avg = sum(z) / length(z)
        @series begin
            label := ""
            if coil_names
                series_annotations := [(coil.name, :center, :middle, :red, 6)]
            elseif coil_numbers
                series_annotations := [(index(coil), :center, :middle, :red, 6)]
            else
                series_annotations := [(coil.identifier, :center, :middle, :red, 6)]
            end
            [r_avg], [z_avg]
        end
    end
end

@recipe function plot_coil(oute::pf_active__coil___element___geometry__outline{T}) where {T<:Real}
    @series begin
        seriestype --> :shape
        oute.r, oute.z
    end
end

@recipe function plot_pf_active_rail(rail::IMAS.build__pf_active__rail)
    if !ismissing(rail.outline, :r)
        @series begin
            seriestype --> :scatter
            color --> :gray
            marker --> :circle
            markerstrokewidth --> 0
            rail.outline.r, rail.outline.z
        end
    end
end

@recipe function plot_pf_active_rail(rails::IDSvector{<:IMAS.build__pf_active__rail})
    for (krail, rail) in enumerate(rails)
        if !ismissing(rail.outline, :r)
            @series begin
                label --> "Coil opt. rail"
                primary --> krail == 1 ? true : false
                rail
            end
        end
    end
end

@recipe function plot_circuit(circuit::IMAS.pf_active__circuit)
    pf_active = top_ids(circuit)
    supplies_labels = [supply.identifier for supply in pf_active.supply]
    coils_labels = [coil.identifier for coil in pf_active.coil]
    @series begin
        (circuit, supplies_labels, coils_labels)
    end
end

@recipe function plot_circuit(circuit::IMAS.pf_active__circuit, supplies_labels::Vector{String}, coils_labels::Vector{String})
    title_str = circuit.name
    conn_matrix = circuit.connections
    num_supplies = length(supplies_labels)
    num_coils = length(coils_labels)

    conn_matrix = conn_matrix[:, 1:2:end] .+ conn_matrix[:, 2:2:end]
    num_nodes, num_elements = size(conn_matrix)
    @assert num_elements == num_supplies + num_coils "num_elements=$(num_elements) while (num_supplies + num_coils) * 2 = $((num_supplies + num_coils) * 2)"

    membership = [fill(2, num_nodes); fill(1, num_supplies); fill(3, num_coils)]

    names = []
    for k in 1:num_nodes
        push!(names, " $k ")
    end
    if isempty(supplies_labels)
        for k in 1:num_supplies
            push!(names, "S$k")
        end
    else
        append!(names, supplies_labels)
    end
    if isempty(coils_labels)
        for k in 1:num_coils
            push!(names, "C$k")
        end
    else
        append!(names, coils_labels)
    end
    names = collect(map(x -> replace(x, " " => "\n"), names))

    # hide unused supplies and coils
    index = (1:size(conn_matrix)[2])[dropdims(sum(conn_matrix; dims=1); dims=1).>0]
    conn_matrix = conn_matrix[:, index]
    membership = [membership[1:num_nodes]; membership[num_nodes.+index]]
    names = [names[1:num_nodes]; names[num_nodes.+index]]
    num_supplies = sum(membership .== 1)
    num_coils = sum(membership .== 3)

    # Pastel versions of red, green, and blue
    markercolor = [PlotUtils.Colors.colorant"#FFAAAA", PlotUtils.Colors.colorant"#AAFFAA", PlotUtils.Colors.colorant"#AAAAFF"]
    markercolor = markercolor[membership]
    node_weights = [1.0, 0.25, 1.0]
    node_weights = node_weights[membership]
    nodeshape = [:rect, :circle, :rect]
    nodeshape = nodeshape[membership]

    # Create an empty graph with nodes
    g = Graphs.SimpleDiGraph(num_nodes + num_supplies + num_coils)

    # Iterate through the matrix to add edges
    for i in 1:num_nodes
        connected_elements = findall(x -> x == 1, conn_matrix[i, :])
        for j in connected_elements
            Graphs.add_edge!(g, i, j + num_nodes)
        end
    end

    @series begin
        method --> :sfdp
        markercolor --> markercolor
        curves --> false
        arrows --> false
        names --> names
        nodeshape --> nodeshape
        node_weights --> node_weights
        titlefont --> font(12, "Arial", "bold")
        title --> title_str
        input_type := :sourcedestiny
        markerstrokewidth --> 0.0
        GraphRecipes.GraphPlot((g,))
    end
end

@recipe function plot_circuits(circuits::IMAS.IDSvector{<:IMAS.pf_active__circuit})
    layout := RecipesBase.@layout length(circuits)
    for (kkk, circuit) in enumerate(circuits)
        @series begin
            subplot := kkk
            circuit
        end
    end
end

# ========== #
# pf_passive #
# ========== #
@recipe function plot_pf_passive(pf_passive::IMAS.pf_passive)
    @series begin
        pf_passive.loop
    end
end

@recipe function plot_pf_passive(loops::IMAS.IDSvector{<:IMAS.pf_passive__loop})
    for loop in loops
        @series begin
            loop
        end
    end
end

@recipe function plot_loop(loop::pf_passive__loop{T}; loop_names=false) where {T<:Real}
    id = recipe_dispatch(loop)
    assert_type_and_record_argument(id, Bool, "Show loop names"; loop_names)

    base_linewidth = get(plotattributes, :linewidth, 1.0)

    aspect_ratio := :equal
    r = T[]
    z = T[]
    for (k, element) in enumerate(loop.element)
        oute = outline(element)
        @series begin
            primary := k == 1
            seriestype --> :shape
            linewidth := 0.25 * base_linewidth
            colorbar --> :right
            label --> ""
            oute.r, oute.z
        end
        append!(r, oute.r)
        append!(z, oute.z)
    end

    if loop_names
        r_avg = sum(r) / length(r)
        z_avg = sum(z) / length(z)
        @series begin
            label := ""
            series_annotations := [(loop.name, :center, :middle, :red, 6)]
            [r_avg], [z_avg]
        end
    end
end

# ======= #
# costing #
# ======= #
@recipe function plot_costing(cstdc::IMAS.costing__cost_direct_capital)
    cstdcM = convert(Measurement{eltype(cstdc)}, cstdc)
    @series begin
        cstdcM
    end
end

@recipe function plot_costing(cstdc::IMAS.costing__cost_direct_capital{T}) where {T<:Measurement}
    costing = parent(cstdc)
    cst = cstdc.system

    names = ["$(sys_cst.name)" for sys_cst in cst]
    uncertain_costs = [sys_cst.cost for sys_cst in cst]
    costs = Float64[Measurements.value(sys_cst.cost) for sys_cst in cst]
    perc = ["$(round(sys_cst/sum(costs)*100))%" for sys_cst in costs]

    name_series = [["$(sub_cst.name)" for sub_cst in reverse(sys_cst.subsystem)] for sys_cst in cst]
    uncertain_cost_series = [[sub_cst.cost for sub_cst in reverse(sys_cst.subsystem)] for sys_cst in cst]
    cost_series = [Float64[Measurements.value(sub_cst.cost) for sub_cst in reverse(sys_cst.subsystem)] for sys_cst in cst]
    perc_series = [["$(round(sub_cst/sum(sys_cst)*1000)/10)%" for sub_cst in sys_cst] for sys_cst in cost_series]

    size --> (1000, 300)
    cols = 1 + length(filter!(!isempty, cost_series))
    layout := RecipesBase.@layout (1, cols)
    margin --> 5 * Measures.mm

    for s in (-1, 1)
        @series begin
            subplot := 1
            seriestype := :bar
            orientation := :horizontal
            alpha := 0.25
            linecolor := :match
            label := ""
            color := [PlotUtils.palette(:tab10)[c] for c in length(costs):-1:1]
            reverse(names), reverse([Measurements.value(c) + s * Measurements.uncertainty(c) for c in uncertain_costs])
        end
    end
    @series begin
        subplot := 1
        seriestype := :bar
        orientation := :horizontal
        title := "\n" * @sprintf("Direct Capital Cost in %d [%.3g \$\$B]", costing.construction_start_year, sum(costs) / 1E3)
        titlefontsize := 10
        ylim := (0, length(costs))
        label := ""
        annotation := [(0.0, kk - 0.5, ("   $x  $(titlecase(n,strict=false))", :left, 12)) for (kk, (c, x, n)) in enumerate(reverse!(collect(zip(costs, perc, names))))]
        annotationvalign := :center
        label := ""
        xticks := 0:1000:1000E3
        xlabel := "[\$M]"
        showaxis := :x
        yaxis := nothing
        alpha := 0.25
        primary := false
        linecolor := :match
        color := [PlotUtils.palette(:tab10)[c] for c in length(costs):-1:1]
        reverse(names), reverse(costs)
    end

    for (k, (sub_names, sub_perc, sub_costs, uncertain_sub_costs)) in enumerate(zip(name_series, perc_series, cost_series, uncertain_cost_series))
        if !isempty(sub_costs)
            for s in (-1, 1)
                @series begin
                    subplot := 1 + k
                    seriestype := :bar
                    orientation := :horizontal
                    alpha := 0.25
                    linecolor := :match
                    label := ""
                    color := PlotUtils.palette(:tab10)[k]
                    sub_names, [Measurements.value(c) + s * Measurements.uncertainty(c) for c in uncertain_sub_costs]
                end
            end
            @series begin
                subplot := 1 + k
                seriestype := :bar
                orientation := :horizontal
                title := titlecase("\n" * word_wrap(string(names[k]), 30) * " " * @sprintf("[%.3g \$\$B]", sum(sub_costs) / 1E3))
                titlefontsize := 10
                annotation := [(0.0, kk - 0.5, ("   $x  $(titlecase(n,strict=false))", :left, 8)) for (kk, (c, x, n)) in enumerate(zip(sub_costs, sub_perc, sub_names))]
                annotationvalign := :center
                label := ""
                yaxis := nothing
                if maximum(sub_costs) > 1E3
                    xticks := 0:500:1000E3
                else
                    xticks := 0:100:1000E3
                end
                xlabel := "[\$M]"
                showaxis := :x
                primary := false
                ylim := (0, length(sub_costs))
                alpha := 0.25
                linecolor := :match
                color := PlotUtils.palette(:tab10)[k]
                sub_names, sub_costs
            end
        end
    end
end

@recipe function plot_costing(costing::IMAS.costing)
    @series begin
        return costing.cost_direct_capital
    end
end

# =========== #
# equilibrium #
# =========== #
@recipe function plot_eq(eq::IMAS.equilibrium; time0=global_time(eq))
    id = recipe_dispatch(eq)
    assert_type_and_record_argument(id, Float64, "Time to plot"; time0)

    @series begin
        return eq.time_slice[time0]
    end
end

@recipe function plot_eqt(eqt::IMAS.equilibrium__time_slice; cx=false, coordinate=:psi_norm, core_profiles_overlay=false)
    id = recipe_dispatch(eqt)
    assert_type_and_record_argument(id, Bool, "Display 2D cross section"; cx)
    assert_type_and_record_argument(id, Symbol, "X coordinate for 1D profiles"; coordinate)
    assert_type_and_record_argument(id, Bool, "Overlay core_profiles data"; core_profiles_overlay)

    if !cx
        layout := RecipesBase.@layout [a{0.35w} [a b; c d]]
        if Plots.backend_name() == :unicodeplots
            layout := 5
        end
        size --> (800, 500)
    end

    coordinate := coordinate

    @series begin
        if !cx
            subplot := 1
        end
        eqt.profiles_2d
    end

    if !cx
        if core_profiles_overlay
            cp = top_dd(eqt).core_profiles
            cp1d = top_dd(eqt).core_profiles.profiles_1d[argmin(abs.(cp.time .- eqt.time))]
        end

        # pressure
        if !ismissing(eqt.profiles_1d, :pressure)
            @series begin
                label := ""
                xlabel := ""
                subplot := 2
                normalization := 1E-6
                ylabel := ""
                title := latex_support() ? L"P~~\mathrm{[MPa]}" : "P [MPa]"
                eqt.profiles_1d, :pressure
            end
        end
        if core_profiles_overlay
            if !ismissing(cp1d, :pressure)
                @series begin
                    primary := false
                    ls := :dash
                    lw := 2
                    label := ""
                    xlabel := ""
                    subplot := 2
                    normalization := 1E-6
                    ylabel := ""
                    title := latex_support() ? L"P~~\mathrm{[MPa]}" : "P [MPa]"
                    cp1d, :pressure
                end
            end
        end

        # j_tor
        if !ismissing(eqt.profiles_1d, :j_tor)
            @series begin
                label := ""
                xlabel := ""
                subplot := 3
                normalization := 1E-6
                ylabel := ""
                title := latex_support() ? L"J_\mathrm{tor}~[\mathrm{MA/m^2}]" : "Jtor [MA/m²]"
                eqt.profiles_1d, :j_tor
            end
        end
        if core_profiles_overlay
            if !ismissing(cp1d, :pressure)
                @series begin
                    primary := false
                    ls := :dash
                    lw := 2
                    label := ""
                    xlabel := ""
                    subplot := 3
                    normalization := 1E-6
                    ylabel := ""
                    title := latex_support() ? L"J_\mathrm{tor}~[\mathrm{MA/m^2}]" : "Jtor [MA/m²]"
                    cp1d, :j_tor
                end
            end
        end

        # psi or rho_tor_norm
        if !ismissing(eqt.profiles_1d, :rho_tor_norm)
            @series begin
                label := ""
                subplot := 4
                ylabel := ""
                normalization := 1.0
                if contains(string(coordinate), "psi")
                    title := latex_support() ? L"\rho" : "ρ"
                    eqt.profiles_1d, :rho_tor_norm
                else
                    title := latex_support() ? L"\psi~~[\mathrm{Wb}]" : "Ψ [Wb]"
                    eqt.profiles_1d, :psi
                end
            end
        end

        # q
        if !ismissing(eqt.profiles_1d, :q)
            @series begin
                label := ""
                primary := false
                subplot := 5
                seriestype --> :hline
                color := :gray
                linestyle := :dash
                [sum(eqt.profiles_1d.q) > 0 ? 1.0 : -1.0]
            end
            @series begin
                label := ""
                subplot := 5
                ylabel := ""
                normalization := 1.0
                title := latex_support() ? L"q" : "q"
                if eqt.profiles_1d.q[end] > 0.0
                    ylim := (0.0, 5)
                else
                    ylim := (-5.0, 0.0)
                end
                eqt.profiles_1d, :q
            end
        end
    end
end

@recipe function plot_eqt2dv(eqt2dv::IDSvector{<:IMAS.equilibrium__time_slice___profiles_2d})
    if !isempty(eqt2dv)
        @series begin
            return eqt2dv[1]
        end
    end
end

@recipe function plot_eqt2(
    eqt2d::IMAS.equilibrium__time_slice___profiles_2d;
    levels_in=11,
    levels_out=11,
    show_secondary_separatrix=false,
    show_x_points=true,
    show_strike_points=true,
    show_magnetic_axis=true,
    coordinate=:psi)

    id = recipe_dispatch(eqt2d)
    assert_type_and_record_argument(id, Union{Int,AbstractVector{<:Real}}, "Levels inside LCFS"; levels_in)
    assert_type_and_record_argument(id, Union{Int,AbstractVector{<:Real}}, "Levels outside LCFS"; levels_out)
    assert_type_and_record_argument(id, Symbol, "X coordinate for 2D contours"; coordinate)
    assert_type_and_record_argument(id, Bool, "Plot secondary separatrix"; show_secondary_separatrix)
    assert_type_and_record_argument(id, Bool, "Show X points"; show_x_points)
    assert_type_and_record_argument(id, Bool, "Show strike points"; show_strike_points)
    assert_type_and_record_argument(id, Bool, "Show magnetic axis"; show_magnetic_axis)

    label --> ""
    aspect_ratio := :equal
    @series begin
        [], []
    end
    primary --> false

    eqt = parent(parent(eqt2d))

    # handle levels
    x_coord = getproperty(eqt.profiles_1d, coordinate)
    boundary_level = x_coord[end]
    axis_level = x_coord[1]
    if typeof(levels_in) <: Int
        if levels_in == 1
            levels_in = [boundary_level]
        elseif levels_in > 0
            levels_in = range(axis_level, boundary_level, levels_in)
        else
            levels_in = []
        end
    end
    delta_psi = (boundary_level - axis_level)
    if typeof(levels_out) <: Int
        if levels_out > 0
            levels_out = delta_psi / length(levels_in) .* collect(0:levels_out) .+ boundary_level
        else
            levels_out = []
        end
    end
    levels = unique(vcat(levels_in, levels_out))

    if coordinate == :psi
        psi_levels_in = levels_in
        psi_levels_out = levels_out
        psi_levels = levels
        psi__boundary_level = boundary_level
        psi__axis_level = axis_level
    else
        psi_interp = interp1d(x_coord, eqt.profiles_1d.psi)
        psi_levels_in = psi_interp.(levels_in)
        psi_levels_out = psi_interp.(levels_out)
        psi_levels = psi_interp.(levels)
        psi__boundary_level = psi_interp.(boundary_level)
        psi__axis_level = psi_interp.(axis_level)
    end

    fw = first_wall(top_dd(eqt).wall)
    RA = eqt.global_quantities.magnetic_axis.r
    ZA = eqt.global_quantities.magnetic_axis.z

    base_linewidth = get(plotattributes, :linewidth, 1.0)

    for psi_level in psi_levels
        for (pr, pz) in flux_surface(eqt, psi_level, :any, fw.r, fw.z)
            @series begin
                seriestype --> :path
                if psi_level == psi__boundary_level
                    linewidth := base_linewidth * 1.5
                else
                    linewidth := base_linewidth * 0.5
                    if psi_level in psi_levels_in &&
                       (is_closed_polygon(pr, pz) && (PolygonOps.inpolygon((RA, ZA), collect(zip(pr, pz))) == 1) && !IMAS.intersects(pr, pz, fw.r, fw.z))
                        linestyle --> :solid
                    else
                        linestyle --> :dash
                    end
                end
                pr, pz
            end
        end
    end

    if show_secondary_separatrix
        @series begin
            primary --> false
            linewidth := base_linewidth * 1.0
            eqt.boundary_secondary_separatrix.outline.r, eqt.boundary_secondary_separatrix.outline.z
        end
    end

    if show_magnetic_axis
        @series begin
            primary --> false
            eqt.global_quantities.magnetic_axis
        end
    end

    if show_x_points
        @series begin
            primary --> false
            eqt.boundary.x_point
        end
    end

    if show_strike_points
        @series begin
            primary --> false
            eqt.boundary.strike_point
        end
    end

end

@recipe function plot_eqtb(eqtb::IMAS.equilibrium__time_slice___boundary)
    @series begin
        eqtb.outline
    end
    @series begin
        primary --> false
        eqtb.x_point
    end
    @series begin
        primary --> false
        eqtb.strike_point
    end
end

@recipe function plot_eqtb(eqtbo::IMAS.equilibrium__time_slice___boundary__outline)
    label --> ""
    aspect_ratio := :equal
    @series begin
        eqtbo.r, eqtbo.z
    end
end

@recipe function plot_x_points(x_points::IDSvector{<:IMAS.equilibrium__time_slice___boundary__x_point})
    for (k, x_point) in enumerate(x_points)
        @series begin
            markersize --> (length(x_points) + 1 - k) * 4
            x_point
        end
    end
end

@recipe function plot_x_point(x_point::IMAS.equilibrium__time_slice___boundary__x_point)
    @series begin
        seriestype := :scatter
        marker --> :star
        markerstrokewidth --> 0
        label --> ""
        aspect_ratio := :equal
        [(x_point.r, x_point.z)]
    end
end

@recipe function plot_strike_points(s_points::IDSvector{<:IMAS.equilibrium__time_slice___boundary__strike_point})
    for s_point in s_points
        @series begin
            s_point
        end
    end
end

@recipe function plot_strike_point(s_point::IMAS.equilibrium__time_slice___boundary__strike_point)
    @series begin
        seriestype := :scatter
        marker --> :circle
        markerstrokewidth --> 0
        label --> ""
        aspect_ratio := :equal
        [(s_point.r, s_point.z)]
    end
end

@recipe function plot_mag_axis(mag_axis::IMAS.equilibrium__time_slice___global_quantities__magnetic_axis)
    @series begin
        seriestype --> :scatter
        markershape --> :cross
        label --> ""
        aspect_ratio := :equal
        [(mag_axis.r, mag_axis.z)]
    end
end

# ========= #
# divertors #
# ========= #
@recipe function plot_divertors(divertors::IMAS.divertors)
    @series begin
        divertors.divertor
    end
end

@recipe function plot_divertors(divertors::IDSvector{<:IMAS.divertors__divertor})
    for divertor in divertors
        @series begin
            divertor
        end
    end
end

@recipe function plot_divertors(divertor::IMAS.divertors__divertor)
    @series begin
        divertor.target
    end
end

@recipe function plot_divertors(targets::IDSvector{<:IMAS.divertors__divertor___target})
    for target in targets
        @series begin
            target
        end
    end
end

@recipe function plot_divertors(target::IMAS.divertors__divertor___target)
    @series begin
        label --> target.name
        target.tile
    end
end

@recipe function plot_divertors(tiles::IDSvector{<:IMAS.divertors__divertor___target___tile})
    for tile in tiles
        @series begin
            tile
        end
    end
end

@recipe function plot_divertors(tile::IMAS.divertors__divertor___target___tile)
    @series begin
        label --> tile.name
        tile.surface_outline
    end
end

@recipe function plot_divertors(surface_outline::IMAS.divertors__divertor___target___tile___surface_outline)
    base_linewidth = get(plotattributes, :linewidth, 1.0)
    @series begin
        linewidth := base_linewidth * 2
        aspect_ratio := :equal
        surface_outline.r, surface_outline.z
    end
end

# ===== #
# build #
# ===== #
function join_outlines(r1::AbstractVector{T}, z1::AbstractVector{T}, r2::AbstractVector{T}, z2::AbstractVector{T}) where {T<:Real}
    i1, i2 = minimum_distance_polygons_vertices(r1, z1, r2, z2; return_index=true)
    r = vcat(reverse(r1[i1:end]), r2[i2:end], r2[1:i2], reverse(r1[1:i1]))
    z = vcat(reverse(z1[i1:end]), z2[i2:end], z2[1:i2], reverse(z1[1:i1]))
    return r, z
end

function layer_attrs(l::IMAS.build__layer)
    name = l.name
    color = :gray
    if l.material == "water"
        name = ""
        color = :lightblue
    elseif l.type == Int(_gap_)
        name = ""
        color = :white
    elseif l.type == Int(_oh_)
        if l.side == _in_
            color = :gray
        else
            color = :white
        end
    elseif l.type == Int(_tf_)
        color = :green
    elseif l.type == Int(_shield_)
        color = :red
    elseif l.type == Int(_blanket_)
        color = :orange
    elseif l.type == Int(_wall_)
        color = :yellow
    elseif l.type == Int(_vessel_)
        color = :yellow
    elseif l.type == Int(_cryostat_)
        color = :lightgray
    end
    for nm in ("inner", "outer", "vacuum", "hfs", "lfs", "gap")
        name = replace(name, Regex("$(nm) ", "i") => "")
    end
    return name, color
end

@recipe function plot_build(bd::IMAS.build; equilibrium=true, pf_active=true, pf_passive=true)
    id = recipe_dispatch(bd)
    assert_type_and_record_argument(id, Bool, "Include plot of equilibrium"; equilibrium)
    assert_type_and_record_argument(id, Bool, "Include plot of pf_active"; pf_active)
    assert_type_and_record_argument(id, Bool, "Include plot of pf_passive"; pf_passive)

    dd = top_dd(bd)

    legend_position --> :outerbottomright
    aspect_ratio := :equal
    grid --> :none

    rmax = maximum(bd.layer[end].outline.r)
    xlim --> [0, rmax]

    if dd !== nothing && equilibrium
        @series begin
            cx := true
            dd.equilibrium
        end
    end

    @series begin
        bd.layer
    end

    if dd !== nothing && pf_active
        @series begin
            colorbar --> :false
            dd.pf_active
        end
    end

    if dd !== nothing && pf_passive
        @series begin
            colorbar --> :false
            color := :yellow
            dd.pf_passive
        end
    end
end

@recipe function plot_build_layer(layers::IDSvector{<:IMAS.build__layer}; cx=true, wireframe=false, only=Symbol[], exclude_layers=Symbol[])
    id = recipe_dispatch(layers)
    assert_type_and_record_argument(id, Bool, "Plot cross section"; cx)
    assert_type_and_record_argument(id, Bool, "Use wireframe"; wireframe)
    assert_type_and_record_argument(id, AbstractVector{Symbol}, "Only include certain layers"; only)
    assert_type_and_record_argument(id, AbstractVector{Symbol}, "Exclude certain layers"; exclude_layers)

    bd = parent(layers)

    base_linewidth = get(plotattributes, :linewidth, 1.0)

    legend_position --> :outerbottomright
    aspect_ratio := :equal
    grid --> :none

    # cx
    if cx
        rmax = maximum(layers[end].outline.r)

        # everything after first vacuum in _out_
        if (isempty(only) || (:cryostat in only)) && :cryostat ∉ exclude_layers
            for k in get_build_indexes(layers; fs=_out_)[2:end]
                if !wireframe
                    @series begin
                        seriestype --> :shape
                        linewidth := 0.0
                        color --> :lightgray
                        label --> (!wireframe ? "Cryostat" : "")
                        xlim --> [0, rmax]
                        join_outlines(
                            layers[k].outline.r,
                            layers[k].outline.z,
                            layers[k-1].outline.r,
                            layers[k-1].outline.z
                        )
                    end
                end
                @series begin
                    seriestype --> :path
                    linewidth := base_linewidth
                    color --> :black
                    label --> ""
                    xlim --> [0, rmax]
                    layers[k].outline.r[1:end-1], layers[k].outline.z[1:end-1]
                end
            end
        end

        # first vacuum in _out_
        if !wireframe
            k = get_build_indexes(layers; fs=_out_)[1]
            @series begin
                seriestype --> :shape
                linewidth := 0.0
                color --> :white
                linecolor --> :white
                label --> ""
                xlim --> [0, rmax]
                join_outlines(
                    layers[k].outline.r,
                    layers[k].outline.z,
                    get_build_layer(layers; type=_plasma_).outline.r,
                    get_build_layer(layers; type=_plasma_).outline.z
                )
            end
            if (isempty(only) || (:cryostat in only)) && :cryostat ∉ exclude_layers
                @series begin
                    seriestype --> :path
                    linewidth := base_linewidth
                    color --> :black
                    label --> ""
                    xlim --> [0, rmax]
                    layers[k].outline.r[1:end-1], layers[k].outline.z[1:end-1]
                end
            end
        end

        # axis of symmetry
        @series begin
            seriestype --> :path
            linewidth := base_linewidth
            label --> ""
            linestyle --> :dash
            color --> :black
            [0.0, 0.0], [minimum(layers[end].outline.z), maximum(layers[end].outline.z)]
        end

        # all layers inside of the TF
        if (isempty(only) || (:oh in only)) && (!(:oh in exclude_layers))
            for k in get_build_indexes(layers; fs=_in_)
                layer = layers[k]
                if getproperty(layer, :material, "not_vacuum") != "vacuum"
                    if !wireframe
                        @series begin
                            seriestype --> :shape
                            linewidth := 0.0
                            color --> :gray
                            label --> (!wireframe ? layer.name : "")
                            xlim --> [0, rmax]
                            layer.outline.r, layer.outline.z
                        end
                    end
                    @series begin
                        seriestype --> :path
                        linewidth := 0.5 * base_linewidth
                        color --> :black
                        label --> ""
                        xlim --> [0, rmax]
                        layer.outline.r, layer.outline.z
                    end
                end
            end
        end

        # all layers between the OH and the plasma
        for k in get_build_indexes(layers; fs=_hfs_)
            l = layers[k]
            l1 = layers[k+1]
            poly = join_outlines(l.outline.r, l.outline.z, l1.outline.r, l1.outline.z)

            # setup labels and colors
            name, color = layer_attrs(l)

            if (isempty(only) || (Symbol(name) in only)) && (!(Symbol(name) in exclude_layers))
                if !wireframe
                    @series begin
                        seriestype --> :shape
                        linewidth := 0.0
                        color --> color
                        label --> uppercasefirst(name)
                        xlim --> [0, rmax]
                        poly[1], poly[2]
                    end
                end
                @series begin
                    seriestype --> :path
                    linewidth := 0.5 * base_linewidth
                    color --> :black
                    label --> ""
                    xlim --> [0, rmax]
                    l.outline.r, l.outline.z
                end
            end
        end

        # plasma
        if (isempty(only) || (:plasma in only)) && (!(:plasma in exclude_layers))
            plasma_outline = outline(get_build_layer(layers; type=_plasma_))
            @series begin
                seriestype --> :path
                linewidth := base_linewidth
                color --> :black
                label --> ""
                xlim --> [0, rmax]
                plasma_outline.r, plasma_outline.z
            end
        end

        if any(structure.type == Int(_divertor_) for structure in bd.structure)
            if (isempty(only) || (:divertor in only)) && (!(:divertor in exclude_layers))
                for (k, index) in enumerate(findall(x -> x.type == Int(_divertor_), bd.structure))
                    structure_outline = outline(bd.structure[index])
                    if !wireframe
                        @series begin
                            seriestype --> :shape
                            linewidth := 0.0
                            color --> :mediumpurple1
                            label --> (!wireframe && k == 1 ? "Divertor" : "")
                            xlim --> [0, rmax]
                            structure_outline.r, structure_outline.z
                        end
                    end
                    @series begin
                        seriestype --> :path
                        linewidth := 0.5 * base_linewidth
                        color --> :black
                        label --> ""
                        xlim --> [0, rmax]
                        structure_outline.r, structure_outline.z
                    end
                end
            end
        end

        # maintenance port (if any)
        if any(structure.type == Int(_port_) for structure in bd.structure)
            if (isempty(only) || (:port in only)) && (!(:port in exclude_layers))
                for (k, index) in enumerate(findall(x -> x.type == Int(_port_), bd.structure))
                    if !wireframe
                        @series begin
                            seriestype --> :path
                            linewidth := 2.0 * base_linewidth
                            color --> :lightblue
                            label --> (!wireframe && k == 1 ? "Vessel Port" : "")
                            xlim --> [0, maximum(bd.structure[index].outline.r)]
                            bd.structure[index].outline.r, bd.structure[index].outline.z
                        end
                    end
                    @series begin
                        seriestype --> :path
                        linewidth := 0.5 * base_linewidth
                        color --> :black
                        label --> ""
                        xlim --> [0, maximum(bd.structure[index].outline.r)]
                        bd.structure[index].outline.r, bd.structure[index].outline.z
                    end
                end
            end
        end

    else  # not-cx

        @series begin
            seriestype --> :vline
            linewidth := 2 * base_linewidth
            label --> ""
            linestyle --> :dash
            color --> :black
            [0]
        end

        at = 0
        for l in layers
            name, color = layer_attrs(l)
            @series begin
                seriestype --> :vspan
                label --> name
                color --> color
                alpha --> 0.2
                xlim --> [0, at]
                [at, at + l.thickness]
            end
            at += l.thickness
            @series begin
                seriestype --> :vline
                linewidth := 0.5 * base_linewidth
                label --> ""
                color --> :black
                xlim --> [0, at]
                [at]
            end
        end
    end
end

@recipe function plot_build_layer(layer::IMAS.build__layer)
    @series begin
        label --> layer.name
        layer.outline
    end
end

@recipe function plot_build_layer_outline(outline::IMAS.build__layer___outline)
    @series begin
        aspect_ratio := :equal
        outline.r, outline.z
    end
end

@recipe function plot_build_structure(structure::IMAS.build__structure)
    @series begin
        aspect_ratio := :equal
        structure.outline
    end
end

@recipe function plot_build_structure_outline(outline::IMAS.build__structure___outline)
    @series begin
        aspect_ratio := :equal
        outline.r, outline.z
    end
end

# ======== #
# build tf #
# ======== #
@recipe function plot_build_tf(tf::IMAS.build__tf)
    layers = parent(tf).layer
    TF = get_build_layers(layers; type=IMAS._tf_)

    for n in 1:tf.coils_n
        x, y = top_view_outline(tf, n)
        @series begin
            linewidth := 2
            label := ""
            seriestype := :shape
            x, y
        end
    end

    ϕ = range(0, 2pi, 101)
    @series begin
        color := :black
        label := ""
        TF[1].start_radius .* cos.(ϕ), TF[1].start_radius .* sin.(ϕ)
    end
    @series begin
        primary := false
        color := :black
        label := ""
        TF[1].end_radius .* cos.(ϕ), TF[1].end_radius .* sin.(ϕ)
    end
    @series begin
        primary := false
        color := :black
        label := ""
        TF[2].start_radius .* cos.(ϕ), TF[2].start_radius .* sin.(ϕ)
    end
    @series begin
        primary := false
        color := :black
        label := ""
        aspect_ratio := :equal
        TF[2].end_radius .* cos.(ϕ), TF[2].end_radius .* sin.(ϕ)
    end
end

# ========= #
# transport #
# ========= #
@recipe function plot_ct1d(ct1d__electrons__energy::IMAS.core_transport__model___profiles_1d___electrons__energy, ::Val{:flux})
    @series begin
        markershape --> :none
        title := "Electron energy flux"
        label --> ""
        normalization := 1E-6
        ylabel := "[MW/m²]"
        ct1d__electrons__energy, :flux
    end
end

@recipe function plot_ct1d(ct1d__total_ion_energy::IMAS.core_transport__model___profiles_1d___total_ion_energy, ::Val{:flux})
    @series begin
        markershape --> :none
        title := "Total ion energy flux"
        label --> ""
        normalization := 1E-6
        ylabel := "[MW/m²]"
        ct1d__total_ion_energy, :flux
    end
end

@recipe function plot_ct1d(ct1d__electrons__particles::IMAS.core_transport__model___profiles_1d___electrons__particles, ::Val{:flux})
    @series begin
        markershape --> :none
        title := "Electron particle flux"
        label --> ""
        ylabel := "[s⁻¹/m²]"
        ct1d__electrons__particles, :flux
    end
end

@recipe function plot_ct1d(ct1d__ion___particles::IMAS.core_transport__model___profiles_1d___ion___particles, ::Val{:flux})
    ion = parent(ct1d__ion___particles)
    @series begin
        markershape --> :none
        title := "$(ion.label) particle flux"
        label --> ""
        ylabel := "[s⁻¹/m²]"
        ct1d__ion___particles, :flux
    end
end

@recipe function plot_ct1d(ct1d__momentum_tor::IMAS.core_transport__model___profiles_1d___momentum_tor, ::Val{:flux})
    @series begin
        markershape --> :none
        title := "Momentum flux"
        label --> ""
        ylabel := "[Nm/m²]"
        ct1d__momentum_tor, :flux
    end
end

function transport_channel_paths(ions::AbstractVector{<:IDS}, ions_list::AbstractVector{Symbol})
    paths = Any[
        [:electrons, :energy],
        [:total_ion_energy],
        [:electrons, :particles],
        [:momentum_tor]]
    available_ions = [Symbol(ion.label) for ion in ions]
    for (kion, ion) in enumerate(ions_list)
        if ion in available_ions
            push!(paths, [:ion, kion, :particles])
        else
            push!(paths, [nothing])
        end
    end
    return paths
end

@recipe function plot_ct1d(ct1d::IMAS.core_transport__model___profiles_1d; only=nothing, ions=Symbol[])
    id = recipe_dispatch(ct1d)
    assert_type_and_record_argument(id, Union{Nothing,Int}, "Plot only this subplot number"; only)
    assert_type_and_record_argument(id, AbstractVector{Symbol}, "List of ions"; ions)

    paths = transport_channel_paths(ct1d.ion, ions)

    if only === nothing
        layout := 4 + length(ions)
        Nr = Int(ceil(sqrt(4 + length(ions))))
        size --> (1100, Nr * 290)
        background_color_legend := PlotUtils.Colors.RGBA(1.0, 1.0, 1.0, 0.6)
    end

    for (k, path) in enumerate(paths)
        if k == only || only === nothing
            if path[end] !== nothing && !ismissing(ct1d, [path; :flux])
                @series begin
                    if only === nothing
                        subplot := k
                    end
                    goto(ct1d, path), Val(:flux)
                end
            end
        end
    end
end

@recipe function plot_core_transport(ct::IMAS.core_transport{D}; ions=Symbol[:my_ions], time0=global_time(ct)) where {D<:Real}
    id = recipe_dispatch(ct)
    assert_type_and_record_argument(id, AbstractVector{Symbol}, "List of ions"; ions)
    assert_type_and_record_argument(id, Float64, "Time to plot"; time0)

    dd = top_dd(ct)
    cp1d = dd.core_profiles.profiles_1d[time0]

    if ions == [:my_ions]
        ions = list_ions(ct, dd.core_profiles; time0)
    end

    model_type = name_2_index(ct.model)
    rhos = D[]
    for model in ct.model
        if model.identifier.index ∈ (model_type[k] for k in (:combined, :unspecified, :transport_solver, :unknown))
            continue
        end
        if !isempty(model.profiles_1d) && time0 >= model.profiles_1d[1].time
            ct1d = model.profiles_1d[time0]
            append!(rhos, ct1d.grid_flux.rho_tor_norm)
        end
    end
    rhos = unique(rhos)

    if dd !== nothing
        @series begin
            linewidth := 2
            color := :blue
            name := "Total source"
            flux := true
            show_zeros := true
            ions := ions
            total_sources(dd; time0)
        end
    end

    @series begin
        linewidth := 2
        color := :red
        label := "Total transport"
        ions := ions
        total_fluxes(ct, cp1d, rhos; time0)
    end

    for model in ct.model
        if model.identifier.index ∈ (model_type[k] for k in (:combined, :unspecified, :transport_solver, :unknown))
            continue
        end
        if !isempty(model.profiles_1d) && time0 >= model.profiles_1d[1].time
            @series begin
                ions := ions
                label := model.identifier.name
                if model.identifier.index == model_type[:anomalous]
                    markershape := :diamond
                    markerstrokewidth := 0.5
                    linewidth := 0
                    color := :orange
                elseif model.identifier.index == model_type[:neoclassical]
                    markershape := :cross
                    linewidth := 0
                    color := :purple
                end
                model.profiles_1d[time0]
            end
        end
    end
end

# ============ #
# core_sources #
# ============ #
@recipe function plot_source1d(cs1d::IMAS.core_sources__source___profiles_1d, v::Val{:electrons__energy})
    return cs1d.electrons, Val(:energy)
end

@recipe function plot_source1d(cs1de::IMAS.core_sources__source___profiles_1d___electrons, v::Val{:energy};
    name="",
    label="",
    integrated=false,
    flux=false,
    show_zeros=false,
    min_power=1e3,
    only_positive_negative=0,
    show_source_number=false)

    id = recipe_dispatch(cs1de, v)
    assert_type_and_record_argument(id, AbstractString, "Name of the source"; name)
    assert_type_and_record_argument(id, Union{Nothing,AbstractString}, "Label for the plot"; label)
    assert_type_and_record_argument(id, Bool, "Plot integrated values"; integrated)
    assert_type_and_record_argument(id, Bool, "Plot flux"; flux)
    assert_type_and_record_argument(id, Bool, "Show zeros"; show_zeros)
    assert_type_and_record_argument(id, Float64, "Minimum power threshold"; min_power)
    assert_type_and_record_argument(id, Int, "Show only positive or negative values (0 for all)"; only_positive_negative)
    assert_type_and_record_argument(id, Bool, "Show source number"; show_source_number)

    cs1d = parent(cs1de; error_parent_of_nothing=false)
    source = parent(parent(cs1d; error_parent_of_nothing=false); error_parent_of_nothing=false)
    name, identifier, idx = source_name_identifier(source, name, show_source_number)

    tot = 0.0
    if !ismissing(cs1de, :energy)
        tot = trapz(cs1d.grid.volume, cs1de.energy)
    end
    show_condition =
        show_zeros || identifier in [:total, :collisional_equipartition, :time_derivative] ||
        (abs(tot) > min_power && (only_positive_negative == 0 || sign(tot) == sign(only_positive_negative)))
    @series begin
        if identifier == :collisional_equipartition
            linestyle --> :dash
        end
        color := idx
        title --> "Electron Energy"
        if show_condition
            label := "$name " * @sprintf("[%.3g MW]", tot / 1E6) * label
            if identifier in [:ec, :ic, :lh, :nbi, :pellet]
                fill0 --> true
            end
            if !ismissing(cs1de, :power_inside) && flux
                ylabel := "[MW/m²]"
                normalization = 1E-6 ./ cs1d.grid.surface
                normalization[1] = NaN
                normalization := normalization
                cs1de, :power_inside
            elseif !integrated && !ismissing(cs1de, :energy)
                cs1de, :energy
            elseif integrated && !ismissing(cs1de, :power_inside)
                cs1de, :power_inside
            else
                label := ""
                [NaN], [NaN]
            end
        else
            label := ""
            [NaN], [NaN]
        end
    end
end

@recipe function plot_source1d(cs1d::IMAS.core_sources__source___profiles_1d, v::Val{:total_ion_energy};
    name="",
    label="",
    integrated=false,
    flux=false,
    show_zeros=false,
    min_power=1e3,
    only_positive_negative=0,
    show_source_number=false)

    id = recipe_dispatch(cs1d, v)
    assert_type_and_record_argument(id, AbstractString, "Name of the source"; name)
    assert_type_and_record_argument(id, Union{Nothing,AbstractString}, "Label for the plot"; label)
    assert_type_and_record_argument(id, Bool, "Plot integrated values"; integrated)
    assert_type_and_record_argument(id, Bool, "Plot flux"; flux)
    assert_type_and_record_argument(id, Bool, "Show zeros"; show_zeros)
    assert_type_and_record_argument(id, Float64, "Minimum power threshold"; min_power)
    assert_type_and_record_argument(id, Int, "Show only positive or negative values (0 for all)"; only_positive_negative)
    assert_type_and_record_argument(id, Bool, "Show source number"; show_source_number)

    source = parent(parent(cs1d; error_parent_of_nothing=false); error_parent_of_nothing=false)
    name, identifier, idx = source_name_identifier(source, name, show_source_number)

    tot = 0.0
    if !ismissing(cs1d, :total_ion_energy)
        tot = trapz(cs1d.grid.volume, cs1d.total_ion_energy)
    end
    show_condition =
        show_zeros || identifier in [:total, :collisional_equipartition, :time_derivative] ||
        (abs(tot) > min_power && (only_positive_negative == 0 || sign(tot) == sign(only_positive_negative)))
    @series begin
        if identifier == :collisional_equipartition
            linestyle --> :dash
        end
        color := idx
        title --> "Total Ion Energy"
        if show_condition
            label := "$name " * @sprintf("[%.3g MW]", tot / 1E6) * label
            if identifier in [:ec, :ic, :lh, :nbi, :pellet]
                fill0 --> true
            end
            if !ismissing(cs1d, :total_ion_power_inside) && flux
                ylabel := "[MW/m²]"
                normalization = 1E-6 ./ cs1d.grid.surface
                normalization[1] = NaN
                normalization := normalization
                cs1d, :total_ion_power_inside
            elseif !integrated && !ismissing(cs1d, :total_ion_energy)
                cs1d, :total_ion_energy
            elseif integrated && !ismissing(cs1d, :total_ion_power_inside)
                cs1d, :total_ion_power_inside
            else
                label := ""
                [NaN], [NaN]
            end
        else
            label := ""
            [NaN], [NaN]
        end
    end
end

@recipe function plot_source1d(cs1d::IMAS.core_sources__source___profiles_1d, v::Val{:electrons__particles})
    return cs1d.electrons, Val(:particles)
end

@recipe function plot_source1d(cs1de::IMAS.core_sources__source___profiles_1d___electrons, v::Val{:particles};
    name="",
    label="",
    integrated=false,
    flux=false,
    show_zeros=false,
    show_source_number=false)

    id = recipe_dispatch(cs1de, v)
    assert_type_and_record_argument(id, AbstractString, "Name of the source"; name)
    assert_type_and_record_argument(id, Union{Nothing,AbstractString}, "Label for the plot"; label)
    assert_type_and_record_argument(id, Bool, "Plot integrated values"; integrated)
    assert_type_and_record_argument(id, Bool, "Plot flux"; flux)
    assert_type_and_record_argument(id, Bool, "Show zeros"; show_zeros)
    assert_type_and_record_argument(id, Bool, "Show source number"; show_source_number)

    cs1d = parent(cs1de; error_parent_of_nothing=false)
    source = parent(parent(cs1d; error_parent_of_nothing=false); error_parent_of_nothing=false)
    name, identifier, idx = source_name_identifier(source, name, show_source_number)

    tot = 0.0
    if !ismissing(cs1de, :particles)
        tot = trapz(cs1d.grid.volume, cs1de.particles)
    end
    show_condition = show_zeros || identifier in [:total, :time_derivative] || abs(tot) > 0.0
    @series begin
        color := idx
        title --> "Electron Particles"
        if show_condition
            label := "$name " * @sprintf("[%.3g s⁻¹]", tot) * label
            if identifier in [:ec, :ic, :lh, :nbi, :pellet]
                fill0 --> true
            end
            if !ismissing(cs1de, :particles_inside) && flux
                ylabel := "[s⁻¹/m²]"
                normalization = 1.0 ./ cs1d.grid.surface
                normalization[1] = NaN
                normalization := normalization
                cs1de, :particles_inside
            elseif !integrated && !ismissing(cs1de, :particles)
                cs1de, :particles
            elseif integrated && !ismissing(cs1de, :particles_inside)
                cs1de, :particles_inside
            else
                label := ""
                [NaN], [NaN]
            end
        else
            label := ""
            [NaN], [NaN]
        end
    end
end

@recipe function plot_source1d(cs1di::IMAS.core_sources__source___profiles_1d___ion, v::Val{:particles};
    name="",
    label="",
    integrated=false,
    flux=false,
    show_zeros=false,
    show_source_number=false)

    id = recipe_dispatch(cs1di, v)
    assert_type_and_record_argument(id, AbstractString, "Name of the source"; name)
    assert_type_and_record_argument(id, Union{Nothing,AbstractString}, "Label for the plot"; label)
    assert_type_and_record_argument(id, Bool, "Plot integrated values"; integrated)
    assert_type_and_record_argument(id, Bool, "Plot flux"; flux)
    assert_type_and_record_argument(id, Bool, "Show zeros"; show_zeros)
    assert_type_and_record_argument(id, Bool, "Show source number"; show_source_number)

    cs1d = parent(parent(cs1di; error_parent_of_nothing=false); error_parent_of_nothing=false)
    source = parent(parent(cs1d; error_parent_of_nothing=false); error_parent_of_nothing=false)
    name, identifier, idx = source_name_identifier(source, name, show_source_number)

    tot = 0.0
    if !ismissing(cs1di, :particles)
        tot = trapz(cs1d.grid.volume, cs1di.particles)
    end
    show_condition = show_zeros || identifier in [:total, :time_derivative] || abs(tot) > 0.0
    @series begin
        color := idx
        title --> "$(cs1di.label) Particles"
        if show_condition
            label := "$name $(cs1di.label) " * @sprintf("[%.3g s⁻¹]", tot) * label
            if identifier in [:ec, :ic, :lh, :nbi, :pellet]
                fill0 --> true
            end
            if !ismissing(cs1di, :particles_inside) && flux
                ylabel := "[s⁻¹/m²]"
                normalization = 1.0 ./ cs1d.grid.surface
                normalization[1] = NaN
                normalization := normalization
                cs1di, :particles_inside
            elseif !integrated && !ismissing(cs1di, :particles)
                cs1di, :particles
            elseif integrated && !ismissing(cs1di, :particles_inside)
                cs1di, :particles_inside
            else
                label := ""
                [NaN], [NaN]
            end
        else
            label := ""
            [NaN], [NaN]
        end
    end
end

@recipe function plot_source1d(cs1d::IMAS.core_sources__source___profiles_1d, v::Val{:momentum_tor};
    name="",
    label="",
    integrated=false,
    flux=false,
    show_zeros=false,
    show_source_number=false)

    id = recipe_dispatch(cs1d, v)
    assert_type_and_record_argument(id, AbstractString, "Name of the source"; name)
    assert_type_and_record_argument(id, Union{Nothing,AbstractString}, "Label for the plot"; label)
    assert_type_and_record_argument(id, Bool, "Plot integrated values"; integrated)
    assert_type_and_record_argument(id, Bool, "Plot flux"; flux)
    assert_type_and_record_argument(id, Bool, "Show zeros"; show_zeros)
    assert_type_and_record_argument(id, Bool, "Show source number"; show_source_number)

    source = parent(parent(cs1d; error_parent_of_nothing=false); error_parent_of_nothing=false)
    name, identifier, idx = source_name_identifier(source, name, show_source_number)

    tot = 0.0
    if !ismissing(cs1d, :momentum_tor)
        tot = trapz(cs1d.grid.volume, cs1d.momentum_tor)
    end
    show_condition = show_zeros || identifier in [:total, :time_derivative] || abs(tot) > 0.0
    @series begin
        color := idx
        title --> "Momentum"
        if show_condition
            label := "$name " * @sprintf("[%.3g N m]", tot) * label
            if identifier in [:ec, :ic, :lh, :nbi, :pellet]
                fill0 --> true
            end
            if !ismissing(cs1d, :torque_tor_inside) && flux
                ylabel := "[Nm/m²]"
                normalization = 1.0 ./ cs1d.grid.surface
                normalization[1] = NaN
                normalization := normalization
                cs1d, :torque_tor_inside
            elseif !integrated && !ismissing(cs1d, :momentum_tor)
                cs1d, :momentum_tor
            elseif integrated && !ismissing(cs1d, :torque_tor_inside)
                cs1d, :torque_tor_inside
            else
                label := ""
                [NaN], [NaN]
            end
        else
            label := ""
            [NaN], [NaN]
        end
    end
end

@recipe function plot_source1d(cs1d::IMAS.core_sources__source___profiles_1d, v::Val{:j_parallel};
    name="",
    label="",
    integrated=false,
    show_zeros=false,
    show_source_number=false)

    id = recipe_dispatch(cs1d, v)
    assert_type_and_record_argument(id, AbstractString, "Name of the source"; name)
    assert_type_and_record_argument(id, Union{Nothing,AbstractString}, "Label for the plot"; label)
    assert_type_and_record_argument(id, Bool, "Plot integrated values"; integrated)
    assert_type_and_record_argument(id, Bool, "Show zeros"; show_zeros)
    assert_type_and_record_argument(id, Bool, "Show source number"; show_source_number)

    source = parent(parent(cs1d; error_parent_of_nothing=false); error_parent_of_nothing=false)
    name, identifier, idx = source_name_identifier(source, name, show_source_number)

    tot = 0.0
    if !ismissing(cs1d, :j_parallel)
        tot = trapz(cs1d.grid.area, cs1d.j_parallel)
    end
    show_condition = show_zeros || identifier in [:total, :time_derivative] || abs(tot) > 0.0
    @series begin
        color := idx
        title --> "Parallel Current"
        if show_condition
            label := "$name " * @sprintf("[%.3g MA]", tot / 1E6) * label
            if !integrated && !ismissing(cs1d, :j_parallel)
                if identifier in [:ec, :ic, :lh, :nbi, :pellet]
                    fill0 --> true
                end
                cs1d, :j_parallel
            elseif integrated && !ismissing(cs1d, :current_parallel_inside)
                cs1d, :current_parallel_inside
            else
                label := ""
                [NaN], [NaN]
            end
        else
            label := ""
            [NaN], [NaN]
        end
    end
end

function source_name_identifier(source::Union{IMAS.core_sources__source,Nothing}, name::AbstractString, show_source_number::Bool)
    if parent(source; error_parent_of_nothing=false) !== nothing
        idx = index(source)
        if show_source_number
            name = "[$idx] $name"
        end
    else
        source = nothing
        idx = 1
    end
    if source !== nothing
        identifier = identifier_name(source)
    else
        identifier = :undefined
    end
    return name, identifier, idx
end

@recipe function plot_source1d(
    cs1d::IMAS.core_sources__source___profiles_1d;
    name="",
    label="",
    integrated=false,
    flux=false,
    only=nothing,
    show_zeros=false,
    min_power=1e3,
    only_positive_negative=0,
    show_source_number=false,
    ions=Symbol[])

    id = recipe_dispatch(cs1d)
    assert_type_and_record_argument(id, AbstractString, "Name of the source"; name)
    assert_type_and_record_argument(id, Union{Nothing,AbstractString}, "Label for the plot"; label)
    assert_type_and_record_argument(id, Bool, "Plot integrated values"; integrated)
    assert_type_and_record_argument(id, Bool, "Plot flux"; flux)
    assert_type_and_record_argument(id, Union{Nothing,Int}, "Plot only this subplot number"; only)
    assert_type_and_record_argument(id, Bool, "Show zeros"; show_zeros)
    assert_type_and_record_argument(id, Float64, "Minimum power threshold"; min_power)
    assert_type_and_record_argument(id, Int, "Show only positive or negative values (0 for all)"; only_positive_negative)
    assert_type_and_record_argument(id, Bool, "Show source number"; show_source_number)
    assert_type_and_record_argument(id, AbstractVector{Symbol}, "List of ions"; ions)

    paths = transport_channel_paths(cs1d.ion, ions)
    if !flux
        insert!(paths, 5, [:j_parallel])
    end
    if only === nothing
        if flux
            N = 4 + length(ions)
        else
            N = 5 + length(ions)
        end
        layout := N
        Nr = Int(ceil(sqrt(N)))
        size --> (1100, Nr * 290)
        background_color_legend := PlotUtils.Colors.RGBA(1.0, 1.0, 1.0, 0.6)
    end

    for (k, path) in enumerate(paths)
        if k == only || only === nothing
            @series begin
                if only === nothing
                    subplot := k
                end
                if path[end] !== nothing && !ismissing(cs1d, path)
                    name := name
                    show_source_number := show_source_number
                    label := label
                    integrated := integrated
                    flux := flux
                    show_zeros := show_zeros
                    min_power := min_power
                    only_positive_negative := only_positive_negative
                    if path[1] == :ion
                        goto(cs1d, path[1:end-1]), Val(path[end])
                    else
                        cs1d, Val(Symbol(join(filter(x -> !(typeof(x) <: Int), path), "__")))
                    end
                else
                    [NaN], [NaN]
                end
            end
        end
    end
end

@recipe function plot_core_sources(cs::IMAS.core_sources{T}; ions=[:my_ions], time0=global_time(cs), aggregate_radiation=false) where {T<:Real}
    id = recipe_dispatch(cs)
    assert_type_and_record_argument(id, AbstractVector{Symbol}, "List of ions"; ions)
    assert_type_and_record_argument(id, Float64, "Time to plot"; time0)
    assert_type_and_record_argument(id, Bool, "Aggregate radiation sources"; aggregate_radiation)

    dd = top_dd(cs)

    if ions == [:my_ions]
        if dd !== nothing
            ions = list_ions(cs, dd.core_profiles; time0)
        else
            ions = list_ions(cs; time0)
        end
    end

    all_indexes = [source.identifier.index for source in cs.source]
    for source in cs.source
        if !retain_source(source, all_indexes, Int[], Int[])
            continue
        end
        @series begin
            if aggregate_radiation
                only_positive_negative := 1
            end
            nozeros := true
            time0 := time0
            ions := ions
            source
        end
    end

    if dd !== nothing
        if aggregate_radiation
            @series begin
                rad_source = IMAS.core_sources__source{T}()
                resize!(rad_source.profiles_1d, 1)
                merge!(rad_source.profiles_1d[1], total_radiation_sources(dd; time0))
                rad_source.identifier.index = 200
                rad_source.identifier.name = "radiation"
                ions := ions
                rad_source
            end
        end

        @series begin
            name := "total"
            linewidth := 2
            color := :black
            min_power := 0.0
            ions := ions
            total_sources(dd; time0)
        end
    end
end

@recipe function plot_source(source::IMAS.core_sources__source; time0=global_time(source))
    id = recipe_dispatch(source)
    assert_type_and_record_argument(id, Float64, "Time to plot"; time0)

    if !isempty(source.profiles_1d) && source.profiles_1d[1].time <= time0
        @series begin
            name := source.identifier.name
            source.profiles_1d[time0]
        end
    end
end

# ============= #
# core_profiles #
# ============= #
@recipe function plot_core_profiles(cp::IMAS.core_profiles; time0=global_time(cp))
    id = recipe_dispatch(cp)
    assert_type_and_record_argument(id, Float64, "Time to plot"; time0)

    @series begin
        return cp.profiles_1d[time0]
    end
end

@recipe function plot_core_profiles(cpt::IMAS.core_profiles__profiles_1d; label=nothing, only=nothing, greenwald=false)
    id = recipe_dispatch(cpt)
    assert_type_and_record_argument(id, Union{Nothing,AbstractString}, "Label for the plot"; label)
    assert_type_and_record_argument(id, Union{Nothing,Int}, "Plot only this subplot number"; only)
    assert_type_and_record_argument(id, Bool, "Include Greenwald density"; greenwald)

    if label === nothing
        label = ""
    end

    if only === nothing
        layout := (1, 3)
        size --> (1100, 290)
        margin --> 5 * Measures.mm
    end

    # temperatures
    if only === nothing || only == 1
        @series begin
            if only === nothing
                subplot := 1
            end
            title := "Temperatures"
            label := "e" * label
            ylim --> (0, Inf)
            cpt.electrons, :temperature
        end

        same_temps = false
        if length(cpt.ion) > 1
            same_temps = !any(x -> x == false, [iion.temperature == cpt.ion[1].temperature for iion in cpt.ion[2:end] if !ismissing(iion, :temperature)])
            if same_temps
                @series begin
                    if only === nothing
                        subplot := 1
                    end
                    title := "Temperatures"
                    label := "Ions" * label
                    linestyle --> :dash
                    ylim --> (0, Inf)
                    cpt.ion[1], :temperature
                end
            end
        end

        if !same_temps
            for ion in cpt.ion
                if !ismissing(ion, :temperature)
                    @series begin
                        if only === nothing
                            subplot := 1
                        end
                        title := "Temperatures"
                        label := ion.label * label
                        linestyle --> :dash
                        ylim --> (0, Inf)
                        ion, :temperature
                    end
                end
            end
        end
    end

    # densities
    if only === nothing || only == 2
        @series begin
            if only === nothing
                subplot := 2
            end
            title := "Densities"
            label := "e" * label
            ylim --> (0.0, Inf)
            cpt.electrons, :density
        end
        if greenwald
            @series begin
                if only === nothing
                    subplot := 2
                end
                seriestype := :hline
                primary := false
                style := :dashdotdot
                [IMAS.greenwald_density(IMAS.top_dd(cpt).equilibrium.time_slice[cpt.time])]
            end
        end
        for ion in cpt.ion
            @series begin
                Z = ion.element[1].z_n
                if only === nothing
                    subplot := 2
                end
                title := "Densities"
                if Z == 1.0
                    label := ion.label * label
                else
                    label := "$(ion.label) × " * @sprintf("%.3g", Z) * label
                end
                linestyle --> :dash
                ylim --> (0.0, Inf)
                normalization --> Z
                ion, :density
            end
        end
    end

    # rotation
    if only === nothing || only == 3
        @series begin
            if only === nothing
                subplot := 3
            end
            title := "Rotation"
            label := "" * label
            if !ismissing(cpt, :rotation_frequency_tor_sonic)
                cpt, :rotation_frequency_tor_sonic
            else
                [NaN], [NaN]
            end
        end
    end
end

# ============ #
# ec_launchers #
# ============ #
function label(beam::IMAS.ec_launchers__beam)
    name = beam.name
    freq = frequency(beam.frequency)
    if ismissing(beam, :mode)
        mode = "?"
    else
        mode = beam.mode == 1 ? "O" : "X"
    end
    if ismissing(beam, :steering_angle_pol)
        angle_pol = "?"
    else
        angle_pol = "$(@sprintf("%.1f", @ddtime(beam.steering_angle_pol) * 180 / pi))"
    end
    if ismissing(beam, :steering_angle_tor)
        angle_tor = "?"
    else
        angle_tor = "$(@sprintf("%.1f", @ddtime(beam.steering_angle_tor) * 180 / pi))"
    end
    return "$name @ $(@sprintf("%.0f", freq/1E9)) GHz $mode ∠ₜ=$(angle_tor)° ∠ₚ=$(angle_pol)°"
end

@recipe function plot_ec_beam(beam::IMAS.ec_launchers__beam; time0=global_time(beam))
    id = recipe_dispatch(beam)
    assert_type_and_record_argument(id, Float64, "Time to plot"; time0)

    dd = top_dd(beam)

    if !isempty(dd.waves.time) && time0 >= dd.waves.time[1]
        beam_index = index(beam)
        @series begin
            label --> label(beam)
            time0 := time0
            dd.waves.coherent_wave[beam_index]
        end
    end
end

@recipe function plot_ec_beam_frequencies(beam_freqs::AbstractVector{<:IMAS.ec_launchers__beam___frequency{T}}) where {T<:Real}
    freqs_dict = Dict{Float64,ec_launchers__beam___frequency{T}}()
    for beam_freq in beam_freqs
        freqs_dict[frequency(beam_freq)] = beam_freq
    end
    for beam_freq in values(freqs_dict)
        @series begin
            beam_freq
        end
    end
end

@recipe function plot_ec_beam_frequency(beam_freq::IMAS.ec_launchers__beam___frequency; time0::global_time(beam_freq), show_vacuum_Bt=false)
    id = recipe_dispatch(beam_freq)
    assert_type_and_record_argument(id, Float64, "Time to plot"; time0)
    assert_type_and_record_argument(id, Bool, "Show EC resonance assuming only vacuum Bt"; show_vacuum_Bt)

    dd = top_dd(beam_freq)
    eqt = dd.equilibrium.time_slice[time0]

    freq = frequency(beam_freq)
    resonance_layer = ech_resonance_layer(eqt, freq)
    @series begin
        label := "$(resonance_layer.harmonic) @ harmonic $(@sprintf("%.0f", freq/1E9)) GHz"
        resonance_layer.r, resonance_layer.z
    end
    if show_vacuum_Bt
        resonance_layer = ech_resonance_layer(eqt, freq; only_vacuum_Bt=true)
        @series begin
            primary := false
            linestyle := :dash
            resonance_layer.r, resonance_layer.z
        end
    end
end

@recipe function plot_ec(ec::IMAS.ec_launchers{T}) where {T<:Real}
    @series begin
        [beam.power_launched for beam in ec.beam]
    end
end

@recipe function plot_ec(beams::IDSvector{<:IMAS.ec_launchers__beam{T}}; time0::global_time(beams)) where {T<:Real}
    id = recipe_dispatch(beams)
    assert_type_and_record_argument(id, Float64, "Time to plot"; time0)

    dd = top_dd(beams)
    eqt = dd.equilibrium.time_slice[time0]

    @series begin
        cx := true
        color := :gray
        coordinate := :rho_tor_norm
        eqt
    end

    @series begin
        color := :black
        dd.wall
    end

    @series begin
        [beam.frequency for beam in beams]
    end

    for beam in beams
        @series begin
            beam
        end
    end
end

# === #
# nbi #
# === #
function label(unit::IMAS.nbi__unit)
    if !isempty(unit.beamlets_group) && !ismissing(unit.beamlets_group[1], :angle)
        angle_tor = unit.beamlets_group[1].angle * 180 / pi
        return "$(unit.name) (∠ₜ=$(@sprintf("%.1f", angle_tor))°)"
    else
        return unit.name
    end
end

@recipe function plot_nb(nb::IMAS.nbi{T}) where {T<:Real}
    @series begin
        [unit.power_launched for unit in nb.unit]
    end
end

@recipe function plot_power_lauched(
    pl::Union{
        IMAS.ec_launchers__beam___power_launched{T},
        IMAS.nbi__unit___power_launched{T},
        IMAS.ic_antennas__antenna___power_launched{T},
        IMAS.lh_antennas__antenna___power_launched{T}
    };
    smooth_tau=0.0
) where {T<:Real}
    id = recipe_dispatch(pl)
    assert_type_and_record_argument(id, Float64, "Smooth instantaneous power assuming τ decorrelation time [s]"; smooth_tau)
    hcd = parent(pl)
    data1 = pl.data
    if smooth_tau > 0.0
        data1 = smooth_beam_power(pl.time, pl.data, smooth_tau)
    end
    @series begin
        label --> label(hcd)
        ylabel := "Power Launched [MW]"
        xlabel := "Time [s]"
        legend_position --> :topleft
        pl.time, data1 ./ 1E6
    end
end

@recipe function plot_hcd_power_lauched(
    pls::AbstractVector{
        <:Union{
            IMAS.ec_launchers__beam___power_launched{T},
            IMAS.nbi__unit___power_launched{T},
            IMAS.ic_antennas__antenna___power_launched{T},
            IMAS.lh_antennas__antenna___power_launched{T}
        }
    };
    show_total=true,
    smooth_tau=0.0
) where {T<:Real}
    id = recipe_dispatch(pls)
    assert_type_and_record_argument(id, Bool, "Show total power launched"; show_total)
    assert_type_and_record_argument(id, Float64, "Smooth instantaneous power"; smooth_tau)

    background_color_legend := PlotUtils.Colors.RGBA(1.0, 1.0, 1.0, 0.6)

    if show_total
        # time basis for the total
        time_range = T[]
        for pl in pls
            append!(time_range, pl.time)
            unique!(time_range)
        end

        # accumulate total
        total = time_range .* 0.0
        for pl in pls
            if time_range == pl.time
                total += pl.data
            else
                total += interp1d(pl.time, pl.data).(time_range)
            end
        end
        if smooth_tau > 0.0
            total = smooth_beam_power(time_range, total, smooth_tau)
        end

        # plot total
        @series begin
            color := :black
            lw := 2
            label := "Total"
            time_range, total / 1E6
        end
    end

    for pl in pls
        @series begin
            smooth_tau := smooth_tau
            pl
        end
    end
end

# ===== #
# waves #
# ===== #
@recipe function plot_waves_profiles_1d(wvc1d::IMAS.waves__coherent_wave___profiles_1d)
    layout := RecipesBase.@layout [1, 1]
    if !ismissing(parent(parent(wvc1d)).identifier, :antenna_name)
        name = parent(parent(wvc1d)).identifier.antenna_name
    else
        name = "Antenna $(index(parent(parent(wvc1d))))"
    end

    @series begin
        subplot := 1
        title := "Power density"
        label := name
        wvc1d, :power_density
    end
    @series begin
        subplot := 2
        title := "Parallel current density"
        label := name
        wvc1d, :current_parallel_density
    end
end

@recipe function plot_waves_profiles_1d(wvc1ds::AbstractVector{<:IMAS.waves__coherent_wave___profiles_1d})
    for wvc1d in wvc1ds
        @series begin
            wvc1d
        end
    end
end

<<<<<<< HEAD
@recipe function plot_beam(beam::IMAS.waves__coherent_wave___beam_tracing___beam, antenna_name::String, top=false)
    if top
        @series begin
            seriestype --> :scatter
            label --> antenna_name
            [beam.position.r[1] * cos(beam.position.phi[1])], 
            [beam.position.r[1] * sin(beam.position.phi[1])]
        end
        @series begin
            primary --> false
            lw := 2
            beam.position.r .* cos.(beam.position.phi), beam.position.r .* sin.(beam.position.phi)
        end
    else
        @series begin
            seriestype --> :scatter
            xlim --> (0.0, Inf)
            label --> antenna_name
            [beam.position.r[1]], [beam.position.z[1]]
        end
        @series begin
            xlim --> (0.0, Inf)
            primary --> false
            lw := 2
            beam.position.r, beam.position.z
        end
    end
end

@recipe function plot_wave(wv::IMAS.waves__coherent_wave; time0=global_time(wv), top=false)
    id = plot_help_id(wv)
    HelpPlots.assert_type_and_record_argument(id, Float64, "Time to plot"; time0)
=======
@recipe function plot_wave(wv::IMAS.waves__coherent_wave; time0=global_time(wv))
    id = recipe_dispatch(wv)
    assert_type_and_record_argument(id, Float64, "Time to plot"; time0)
>>>>>>> 601750ea

    aspect_ratio := :equal
    legend_position --> :outerbottomright
    colors = palette(:auto)
    for (ibeam, beam) in enumerate(wv.beam_tracing[time0].beam)
        @series begin
            if ibeam==1
                color --> colors[ibeam]
                beam, wv.identifier.antenna_name, top
            else
                primary := false
                color --> colors[ibeam]
                beam, "", top
            end
        end
    end
end

# =============== #
# solid_mechanics #
# =============== #
@recipe function plot_solid_mechanics(
    stress::Union{IMAS.solid_mechanics__center_stack__stress__hoop,IMAS.solid_mechanics__center_stack__stress__radial,IMAS.solid_mechanics__center_stack__stress__vonmises}
)
    smcs = parent(parent(stress))

    r_oh = smcs.grid.r_oh
    r_tf = smcs.grid.r_tf
    r_pl = getproperty(smcs.grid, :r_pl, missing)

    base_linewidth = get(plotattributes, :linewidth, 1.0)

    @series begin
        r_oh, stress.oh ./ 1E6
    end
    @series begin
        primary := false
        r_tf, stress.tf ./ 1E6
    end
    if r_pl !== missing
        @series begin
            primary := false
            r_pl, stress.pl ./ 1E6
        end
    end

    if typeof(stress) <: IMAS.solid_mechanics__center_stack__stress__vonmises
        @series begin
            linestyle := :dash
            linewidth := 0.75 * base_linewidth
            label := "Yield strength"
            r_oh, r_oh .* 0.0 .+ smcs.properties.yield_strength.oh / 1E6
        end
        @series begin
            primary := false
            linestyle := :dash
            linewidth := 0.75 * base_linewidth
            r_tf, r_tf .* 0.0 .+ smcs.properties.yield_strength.tf / 1E6
        end
        if r_pl !== missing
            @series begin
                primary := false
                linestyle := :dash
                linewidth := 0.75 * base_linewidth
                r_pl, r_pl .* 0.0 .+ smcs.properties.yield_strength.pl / 1E6
            end
        end
    end
end

@recipe function plot_solid_mechanics(stress::IMAS.solid_mechanics__center_stack__stress)
    base_linewidth = get(plotattributes, :linewidth, 1.0)

    legend_position --> :bottomleft
    ylabel --> "Stresses [MPa]"
    xlabel --> "Radius [m]"
    title --> "Center Stack stresses"

    center_stack = parent(stress)

    config = []
    if center_stack.bucked == 1
        push!(config, "bucked")
    end
    if center_stack.noslip == 1
        push!(config, "noslip")
    end
    if center_stack.plug == 1
        push!(config, "plug")
    end
    if length(config) > 0
        config = " ($(join(config,",")))"
    else
        config = ""
    end

    @series begin
        label := "Von Mises" * config
        linewidth := base_linewidth * 3
        linestyle := :solid
        stress.vonmises
    end
    @series begin
        label := "Hoop" * config
        linewidth := base_linewidth * 2
        linestyle := :dash
        stress.hoop
    end
    @series begin
        label := "Radial" * config
        linewidth := base_linewidth * 2
        linestyle := :dashdot
        stress.radial
    end

    smcs = parent(stress)
    if smcs !== nothing
        for radius in (smcs.grid.r_oh[1], smcs.grid.r_oh[end], smcs.grid.r_tf[1], smcs.grid.r_tf[end])
            @series begin
                seriestype := :vline
                label := ""
                linestyle := :dash
                color := :black
                [radius]
            end
        end
        dd = top_dd(smcs)
        if dd !== nothing
            r_nose = smcs.grid.r_tf[1] + (smcs.grid.r_tf[end] - smcs.grid.r_tf[1]) * dd.build.tf.nose_hfs_fraction
            @series begin
                seriestype := :vline
                label := ""
                linestyle := :dash
                color := :black
                linewidth := base_linewidth / 2.0
                [r_nose]
            end
        end
    end
end

# ================ #
# balance_of_plant #
# ================ #
@recipe function plot_balance_of_plant(bop::IMAS.balance_of_plant)
    base_linewidth = get(plotattributes, :linewidth, 1.0)

    size --> (800, 600)
    legend_position --> :outertopright
    ylabel --> "Electricity [Watts Electric]"
    xlabel --> "Time [s]"

    @series begin
        label := "Net electric"
        linewidth := base_linewidth * 3
        color := "Black"
        bop, :power_electric_net
    end

    @series begin
        label := "Electricity generated"
        linewidth := base_linewidth * 2
        linestyle --> :dash
        color := "Black"
        bop.power_plant, :power_electric_generated
    end

    for sys in bop.power_electric_plant_operation.system
        @series begin
            label := string(sys.name)
            sys, :power
        end
    end
end

# ========== #
# neutronics #
# ========== #
@recipe function plot_neutron_wall_loading_cx(nwl::IMAS.neutronics__time_slice___wall_loading; cx=true, component=:norm)
    id = recipe_dispatch(nwl)
    assert_type_and_record_argument(id, Symbol, "Component to plot (:norm, :r, :z, :power)"; component)
    assert_type_and_record_argument(id, Bool, "Plot cross section"; cx)

    base_linewidth = get(plotattributes, :linewidth, 1.0)

    neutronics = top_ids(nwl)
    title = "Wall flux"
    units = "[W/m²]"
    if component == :norm
        data = sqrt.(nwl.flux_r .^ 2.0 .+ nwl.flux_z .^ 2.0)
    elseif component == :r
        data = nwl.flux_r
    elseif component == :z
        data = nwl.flux_z
    elseif component == :power
        data = nwl.power
        title = "Wall neutron power"
        units = "[W]"
    end
    data = data .+ 1.0

    wall_r = (neutronics.first_wall.r[1:end-1] .+ neutronics.first_wall.r[2:end]) ./ 2.0
    wall_z = (neutronics.first_wall.z[1:end-1] .+ neutronics.first_wall.z[2:end]) ./ 2.0

    if cx
        seriestype --> :path
        line_z --> log10.(data)
        aspect_ratio := :equal
        linewidth := 8 * base_linewidth
        label --> ""
        if component in (:r, :z)
            linecolor --> :seismic
        end
        colorbar_title --> "log₁₀(q neutron $units)"
        HF = neutronics.first_wall
        xlim --> [0.95 * minimum(HF.r) - 0.05 * (maximum(HF.r)), 1.05 * maximum(HF.r) - 0.05 * (minimum(HF.r))]
        ylim --> [1.05 * minimum(HF.z) - 0.05 * (maximum(HF.z)), 1.05 * maximum(HF.z) - 0.05 * (minimum(HF.z))]
        wall_r, wall_z

    else
        # sort data so that we start from the outer midplane
        index = vcat(argmax(wall_r)+1:length(wall_r), 1:argmax(wall_r))
        wall_r = wall_r[index]
        wall_z = wall_z[index]

        d = sqrt.(IMAS.gradient(neutronics.first_wall.r) .^ 2.0 .+ IMAS.gradient(neutronics.first_wall.z) .^ 2.0)
        d = sqrt.(diff(neutronics.first_wall.r) .^ 2.0 .+ diff(neutronics.first_wall.z) .^ 2.0)
        l = cumsum(d)
        l .-= l[1]

        xlabel --> "Clockwise distance along wall [m]"
        ylabel --> "$title $units"
        @series begin
            label --> "neutrons"
            ylabel --> "Wall flux [W/m²]"
            yscale --> :log10
            l, data[index]
        end
    end
end

# ==== #
# wall #
# ==== #
@recipe function plot_wall(wall::IMAS.wall)
    aspect_ratio := :equal
    @series begin
        return wall.description_2d
    end
end

@recipe function plot_wd2d_list(wd2d_list::IDSvector{<:IMAS.wall__description_2d})
    for wd2d in wd2d_list
        @series begin
            return wd2d
        end
    end
end

@recipe function plot_wd2d(wd2d::IMAS.wall__description_2d; show_limiter=true, show_vessel=true)
    id = recipe_dispatch(wd2d)
    assert_type_and_record_argument(id, Bool, "Show limiter units"; show_limiter)
    assert_type_and_record_argument(id, Bool, "Show vessel units"; show_vessel)
    if show_limiter
        @series begin
            return wd2d.limiter
        end
    end
    if show_vessel
        @series begin
            return wd2d.vessel
        end
    end
end

@recipe function plot_wd2dl(wd2dl::IMAS.wall__description_2d___limiter)
    @series begin
        lw := 2
        return wd2dl.unit
    end
end

@recipe function plot_wd2dv(wd2dv::IMAS.wall__description_2d___vessel)
    @series begin
        return wd2dv.unit
    end
end

# --- Vessel

@recipe function plot_wd2dvu_list(wd2dvu_list::IDSvector{<:IMAS.wall__description_2d___vessel__unit})
    for wd2dvu in wd2dvu_list
        @series begin
            return wd2dvu
        end
    end
end

@recipe function plot_wd2dvu(wd2dvu::IMAS.wall__description_2d___vessel__unit)
    if !isempty(wd2dvu.annular)
        @series begin
            label --> getproperty(wd2dvu, :name, "")
            wd2dvu.annular
        end
    end
    if !isempty(wd2dvu.element)
        @series begin
            label --> getproperty(wd2dvu, :name, "")
            wd2dvu.element
        end
    end
end

@recipe function plot_wd2dvua(annular::IMAS.wall__description_2d___vessel__unit___annular)
    if !ismissing(annular, :thickness)
        tmp = closed_polygon(annular.centreline.r, annular.centreline.z, Bool(annular.centreline.closed), annular.thickness)
        r, z = tmp.rz
        thickness = tmp.args[1]

        for i in 1:length(r)-1
            pts = thick_line_polygon(r[i], z[i], r[i+1], z[i+1], thickness[i], thickness[i+1])
            # Extract x and y coordinates for plotting
            xs, ys = map(collect, zip(pts...))
            @series begin
                primary := i == 1
                aspect_ratio := :equal
                seriestype := :shape
                linewidth := 0.0
                xs, ys
            end
        end
        @series begin
            primary := false
            color := :black
            lw := 0.2
            linestyle := :dash
            r, z
        end

    else
        if Bool(annular.outline_inner.closed)
            poly = join_outlines(annular.outline_inner.r, annular.outline_inner.z, annular.outline_outer.r, annular.outline_outer.z)
        else
            poly = ([reverse(annular.outline_inner.r); annular.outline_outer.r], [reverse(annular.outline_inner.z); annular.outline_outer.z])
        end
        poly = closed_polygon(poly...).rz
        @series begin
            aspect_ratio := :equal
            seriestype := :shape
            linewidth := 0.0
            poly[1], poly[2]
        end
        @series begin
            primary := false
            color := :black
            lw := 0.2
            poly
        end
    end
end

@recipe function plot_wd2dvue(elements::IDSvector{<:IMAS.wall__description_2d___vessel__unit___element})
    for (k, element) in enumerate(elements)
        @series begin
            primary := k == 1
            element
        end
    end
end

@recipe function plot_wd2dvue(element::IMAS.wall__description_2d___vessel__unit___element)
    aspect_ratio := :equal
    seriestype := :shape
    @series begin
        element.outline.r, element.outline.z
    end
end

# --- Limiter

@recipe function plot_wd2dlu_list(wd2dlu_list::IDSvector{<:IMAS.wall__description_2d___limiter__unit})
    for wd2dlu in wd2dlu_list
        @series begin
            return wd2dlu
        end
    end
end

@recipe function plot_wd2dlu(wd2dlu::IMAS.wall__description_2d___limiter__unit)
    @series begin
        label --> getproperty(wd2dlu, :name, "")
        wd2dlu.outline
    end
end

@recipe function plot_limiter_unit_outline(outline::IMAS.wall__description_2d___limiter__unit___outline)
    poly = closed_polygon(outline.r, outline.z)
    aspect_ratio := :equal
    @series begin
        poly.r, poly.z
    end
end

#= ============== =#
#  pulse_schedule  #
#= ============== =#
@recipe function plot_ps(ps::IMAS.pulse_schedule; time0=global_time(ps), simulation_start=nothing)
    id = recipe_dispatch(ps)
    assert_type_and_record_argument(id, Float64, "Time to plot"; time0)
    assert_type_and_record_argument(id, Union{Nothing,Float64}, "Simulation start time"; simulation_start)
    plots = []
    for (loc, (ids, field)) in filled_ids_fields(ps; eval_expr=true)
        if field != :reference
            continue
        end
        path = collect(f2p(ids))
        if "boundary_outline" in path
            continue
        end

        time_value = parent_ids_with_time_array(ids).time
        data_value = getproperty(ids, :reference)

        if length(collect(filter(x -> !isinf(x), time_value))) == 1
            continue
        end

        plt = Dict()
        plt[:ids] = ids
        plt[:x] = time_value
        plt[:y] = data_value
        remove = ("antenna", "flux_control", "beam", "unit", "density_control", "position_control")
        substitute =
            ("deposition_" => "",
                "_launched" => "",
                "rho_tor_norm_width" => "width",
                "rho_tor_norm" => "ρ",
                "pellet.launcher" => "pellet",
                "." => " ",
                "[" => " ",
                "]" => " ")

        plt[:label] = replace(p2i(filter(x -> x ∉ remove, path[2:end])), substitute...)
        h = ids
        while h !== nothing
            if hasfield(typeof(h), :name) && hasdata(h, :name)
                plt[:label] = h.name
                break
            end
            h = parent(h)
        end
        push!(plots, plt)
    end

    layout := RecipesBase.@layout [length(plots) + 1]
    size --> (1200, 1200)

    if !isempty(ps.position_control)
        @series begin
            subplot := 1
            label := "$(time0) [s]"
            aspect_ratio := :equal
            time0 := time0
            ps.position_control
        end
    end

    eqt = try
        top_dd(ps).equilibrium.time_slice[time0]
    catch
        nothing
    end
    if eqt !== nothing
        @series begin
            subplot := 1
            legend := false
            cx := true
            alpha := 0.2
            color := :gray
            eqt
        end
    end

    wall = try
        top_dd(ps).wall
    catch
        nothing
    end
    if wall !== nothing
        @series begin
            show_limiter := true
            show_vessel := false
            subplot := 1
            legend := false
            wall
        end
    end

    # plotting at infinity does not show
    tmax = -Inf
    tmin = Inf
    for plt in plots
        xx = filter(x -> !isinf(x), plt[:x])
        tmax = max(tmax, maximum(xx))
        tmin = min(tmax, minimum(xx))
    end

    for (k, plt) in enumerate(plots)
        x = deepcopy(plt[:x])
        x[x.==Inf] .= tmax
        x[x.==-Inf] .= tmin
        y = plt[:y]
        n = min(length(x), length(y))
        @series begin
            subplot := k + 1
            label := ""
            x[1:n], y[1:n]
        end
        if simulation_start !== nothing
            @series begin
                subplot := k + 1
                primary := false
                seriestype := :vline
                linestyle := :dash
                [simulation_start]
            end
        end
        @series begin
            subplot := k + 1
            seriestype := :scatter
            primary := false
            marker := :circle
            markerstrokewidth := 0.0
            titlefontsize := 10
            title := nice_field(plt[:label])
            xlim := (tmin, tmax)
            [time0], interp1d(x[1:n], y[1:n]).([time0])
        end
    end
end

@recipe function plot_pc_time(pc::IMAS.pulse_schedule__position_control; time0=global_time(pc))
    id = recipe_dispatch(pc)
    assert_type_and_record_argument(id, Float64, "Time to plot"; time0)
    aspect_ratio := :equal
    bnd = boundary(pc; time0)
    @series begin
        label := ""
        bnd.r, bnd.z
    end
    @series begin
        seriestype := :scatter
        marker --> :star
        markerstrokewidth --> 0
        primary := false
        Xs = x_points(pc.x_point; time0)
        [x[1] for x in Xs], [x[2] for x in Xs]
    end
    @series begin
        seriestype := :scatter
        marker --> :circle
        markerstrokewidth --> 0
        primary := false
        Ss = strike_points(pc.strike_point; time0)
        [x[1] for x in Ss], [x[2] for x in Ss]
    end
    if !ismissing(pc.magnetic_axis.r, :reference) && !ismissing(pc.magnetic_axis.z, :reference)
        @series begin
            seriestype := :scatter
            marker --> :cross
            markerstrokewidth --> 0
            primary := false
            RA = interp1d(pc.time, pc.magnetic_axis.r.reference).(time0)
            ZA = interp1d(pc.time, pc.magnetic_axis.z.reference).(time0)
            [RA], [ZA]
        end
    end
end

#= =========== =#
#  controllers  #
#= =========== =#
@recipe function plot_controllers(controller_outputs::controllers__linear_controller___outputs)
    controller = IMAS.parent(controller_outputs)

    data = controller.inputs.data[1, :]
    integral = cumsum((data[k+1] + data[k]) / 2.0 * (controller.inputs.time[k+1] - controller.inputs.time[k]) for k in eachindex(controller.inputs.time) - 1)
    derivative = diff(data) ./ diff(controller.inputs.time)

    @series begin
        label := "PID"
        color := :black
        lw := 2
        controller.outputs.time, controller.outputs.data[1, :]
    end

    @series begin
        label := "P=$(controller.pid.p.data[1])"
        controller.outputs.time, data .* controller.pid.p.data[1]
    end

    @series begin
        label := "I=$(controller.pid.i.data[1])"
        controller.outputs.time[2:end], integral .* controller.pid.i.data[1]
    end

    @series begin
        label := "D=$(controller.pid.d.data[1])"
        controller.outputs.time[2:end], derivative .* controller.pid.d.data[1]
    end

    @series begin
        label := "PI"
        controller.outputs.time[2:end], data[2:end] .* controller.pid.p.data[1] .+ integral .* controller.pid.i.data[1]
    end

    @series begin
        label := "PID"
        controller.outputs.time[2:end], data[2:end] .* controller.pid.p.data[1] .+ integral .* controller.pid.i.data[1] .+ derivative .* controller.pid.d.data[1]
    end

end

@recipe function plot_controllers(controller_inputs::controllers__linear_controller___inputs)
    controller = IMAS.parent(controller_inputs)
    label = "P=$(controller.pid.p.data[1]), I=$(controller.pid.i.data[1]), D=$(controller.pid.d.data[1])"
    @series begin
        label := "$(controller.input_names[1]) ($label)"
        controller.inputs.time, controller.inputs.data[1, :]
    end
end

@recipe function plot_controllers(controller::controllers__linear_controller)
    layout := (2, 1)
    size --> (800, 600)
    margin --> 5 * Measures.mm
    @series begin
        subplot := 1
        controller.inputs
    end
    @series begin
        subplot := 2
        controller.outputs
    end
end

#= ======= =#
#  summary  #
#= ======= =#
@recipe function plot(summary::IMASdd.summary)
    valid_leaves = [leaf for leaf in IMASdd.AbstractTrees.Leaves(summary) if typeof(leaf.value) <: Vector && leaf.field != :time]
    layout := length(valid_leaves)
    N = Int(ceil(sqrt(length(valid_leaves))))
    size --> (200 * N, 200 * N)
    for (k, leaf) in enumerate(valid_leaves)
        loc = replace(location(leaf.ids, leaf.field), ".value" => "")
        _, title, label = rsplit(loc, "."; limit=3)
        @series begin
            guidefontvalign := :top
            titlefont --> font(8, "Arial", "bold")
            subplot := k
            title := replace("$title.$label", "global_quantities." => "")
            label := ""
            xlabel := ""
            leaf.ids, leaf.field
        end
    end
end

#= ================ =#
#  generic plotting  #
#= ================ =#

@recipe function plot_multiple_fields(ids::Union{IDS,IDSvector}, target_fields::Union{AbstractArray{Symbol},Regex})
    @series begin
        # calls "plot_IFF_list" recipe
        IFF_list = findall(ids, target_fields)
    end
end

@recipe function plot_IFF_list(IFF_list::AbstractArray{IDS_Field_Finder}; nrows=:auto, ncols=:auto, each_size=(500, 400))
    id = recipe_dispatch(IFF_list)
    assert_type_and_record_argument(id, Tuple{Integer,Integer}, "Size of each subplot. (Default=(500, 400))"; each_size)
    assert_type_and_record_argument(id, Union{Integer,Symbol}, "Number of rows for subplots' layout (Default = :auto)"; nrows)
    assert_type_and_record_argument(id, Union{Integer,Symbol}, "Number of columns for subplots' layout (Default = :auto)"; ncols)

    # Keep only non-empty Vector or Matrix type data
    IFF_list = filter(IFF -> IFF.field_type <: Union{AbstractVector{<:Real},AbstractMatrix{<:Real}}, IFF_list)
    IFF_list = filter(IFF -> length(IFF.value) > 0, IFF_list)

    # At least one valid filed name is required to proceed
    @assert length(IFF_list) > 0 "All field names are complex type, or invalid, or missing"

    my_layout = get(plotattributes, :layout) do
        # Fallback: Compute my_layout using nrows or ncols if provided
        layout_spec = length(IFF_list)

        if nrows !== :auto && ncols == :auto
            layout_spec = (layout_spec, (nrows, :))
        elseif ncols !== :auto && nrows == :auto
            layout_spec = (layout_spec, (:, ncols))
        elseif nrows !== :auto || ncols !== :auto
            layout_spec = (layout_spec, (nrows, ncols))
        end
        return Plots.layout_args(layout_spec...)
    end

    # Define layout and compute nrows & ncols
    if my_layout isa Tuple{Plots.GridLayout,Int}
        if nrows == :auto && ncols == :auto
            layout --> my_layout[2]
        else
            layout --> my_layout[1]
        end
        nrows = size(my_layout[1].grid)[1]
        ncols = size(my_layout[1].grid)[2]
    elseif my_layout isa Plots.GridLayout
        layout --> my_layout
        nrows = size(my_layout.grid)[1]
        ncols = size(my_layout.grid)[2]
    elseif my_layout isa Int
        layout --> my_layout
        tmp_grid = Plots.layout_args(plotattributes, my_layout)[1].grid
        nrows = size(tmp_grid)[1]
        ncols = size(tmp_grid)[2]
    end

    size := (ncols * each_size[1], nrows * each_size[2])

    legend_position --> :best
    left_margin --> [10 * Measures.mm 10 * Measures.mm]
    bottom_margin --> 10 * Measures.mm

    # Create subplots for the current group
    for IFF in IFF_list
        @series begin
            IFF # (calls "plot_IFF" recipe)
        end
    end
end

const default_abbreviations = Dict(
    "dd." => "",
    "equilibrium" => "eq",
    "description" => "desc",
    "time_slice" => "time",
    "profiles" => "prof",
    "source" => "src",
    "parallel" => "para"
)

# Function to shorten names directly in the original text
function shorten_ids_name(full_name::String, abbreviations::Dict=default_abbreviations)
    # Apply each abbreviation to the full name
    for (key, value) in abbreviations
        value = value isa Function ? value() : value
        full_name = replace(full_name, key => value)
    end
    return full_name
end

@recipe function plot_IFF(IFF::IDS_Field_Finder; abbreviations=default_abbreviations, seriestype_1d=:path, seriestype_2d=:contourf, nicer_title=true)
    if Plots.backend_name() == :unicodeplots && seriestype_2d == :contourf
        # unicodeplots cannot render :contourf, use :contour instead
        seriestype_2d = :contour
    end

    id = recipe_dispatch(IFF)
    assert_type_and_record_argument(id, Dict, "Abbreviations to shorten titles of subplots"; abbreviations)
    assert_type_and_record_argument(id, Symbol, "Seriestype for 1D data [:path (default), :scatter, :bar ...]"; seriestype_1d)
    assert_type_and_record_argument(id, Symbol, "Seriestype for 2D data [:contourf (default), :contour, :surface, :heatmap]"; seriestype_2d)
    assert_type_and_record_argument(id, Bool, "Flag to use nicer title"; nicer_title)

    field_name = shorten_ids_name(IFF.field_path, abbreviations)

    if nicer_title
        field_name = shorten_ids_name(field_name, nice_field_symbols)
        field_name = nice_field(field_name)
    end

    if IFF.field_type <: AbstractVector{<:Real} && length(IFF.value) > 0
        if length(IFF.value) == 1
            seriestype --> :scatter
        else
            seriestype --> seriestype_1d
        end

        title --> field_name
        IFF.parent_ids, IFF.field, Val(:plt_1d) # (calls "plot_field_1d" recipe)

    elseif IFF.field_type <: AbstractMatrix{<:Real} && length(IFF.value) > 0
        seriestype --> seriestype_2d

        if nicer_title
            title --> field_name * " " * nice_units(units(IFF.parent_ids, IFF.field))
        else
            title --> field_name * " [" * units(IFF.parent_ids, IFF.field) * "]"
        end

        IFF.parent_ids, IFF.field, Val(:plt_2d) # calls "plot_field_2d" recipe
    end
end

@recipe function plot_field(ids::IMAS.IDS, field::Symbol)
    @assert hasfield(typeof(ids), field) "$(location(ids)) does not have field `$field`. Did you mean: $(keys(ids))"

    fType = fieldtype_typeof(ids, field)

    if fType <: Vector{<:Real}
        ids, field, Val(:plt_1d) # calls plot_field_1d recipe
    elseif fType <: Matrix{<:Real}
        ids, field, Val(:plt_2d) # calls plot_field_2d recipe
    end
end

@recipe function plot_field_1d(ids::IMAS.IDS, field::Symbol, ::Val{:plt_1d}; normalization=1.0, coordinate=nothing, weighted=nothing, fill0=false)
    id = recipe_dispatch(ids, field)
    @assert hasfield(typeof(ids), field) "$(location(ids)) does not have field `$field`. Did you mean: $(keys(ids))"
    assert_type_and_record_argument(id, Union{Real,AbstractVector{<:Real}}, "Normalization factor"; normalization)
    assert_type_and_record_argument(id, Union{Nothing,Symbol}, "Coordinate for x-axis"; coordinate)
    assert_type_and_record_argument(id, Union{Nothing,Symbol}, "Weighting field"; weighted)
    assert_type_and_record_argument(id, Bool, "Fill area under curve"; fill0)

    coords = coordinates(ids, field; coord_leaves=[coordinate])
    coordinate_name = coords.names[1]
    coordinate_value = coords.values[1]

    # If the field is the reference coordinate of the given IDS,
    # set the coordinate_value as its index
    if coordinate_name == "1...N"
        coordinate_value = 1:length(getproperty(ids, field))
    end

    xvalue = coordinate_value
    yvalue = getproperty(ids, field) .* normalization

    @series begin
        background_color_legend := PlotUtils.Colors.RGBA(1.0, 1.0, 1.0, 0.6)

        if endswith(coordinate_name, "_norm")
            xlim --> (0.0, 1.0)
        end

        # multiply y by things like `:area` or `:volume`
        if weighted !== nothing
            weight = coordinates(ids, field; coord_leaves=[weighted])
            yvalue .*= weight.values[1]
            ylabel = nice_units(units(ids, field) * "*" * units(weight.names[1]))
            label = nice_field("$field*$weighted")
        else
            ylabel = nice_units(units(ids, field))
            label = nice_field(field)
        end

        if coordinate_name == "1...N"
            xlabel --> "index"
        else
            xlabel --> nice_field(i2p(coordinate_name)[end]) * nice_units(units(coordinate_name))
        end
        ylabel --> ylabel
        label --> label

        # plot 1D Measurements with ribbon
        if (eltype(yvalue) <: Measurement) && !((eltype(xvalue) <: Measurement))
            ribbon := Measurements.uncertainty.(yvalue)
            yvalue = Measurements.value.(yvalue)
        end

        xvalue, yvalue
    end
    if fill0
        @series begin
            label := ""
            primary := false
            alpha := 0.25
            fillrange := yvalue
            xvalue, yvalue .* 0.0
        end
    end
end

@recipe function plot_field_2d(ids::IMAS.IDS, field::Symbol, ::Val{:plt_2d}; normalization=1.0, seriestype=:contourf)
    id = recipe_dispatch(ids, field)
    @assert hasfield(typeof(ids), field) "$(location(ids)) does not have field `$field`. Did you mean: $(keys(ids))"

    assert_type_and_record_argument(id, Union{Real,AbstractVector{<:Real}}, "Normalization factor"; normalization)
    assert_type_and_record_argument(id, Symbol, "Seriestype for 2D data [:contourf (default), :contour, :surface, :heatmap]"; seriestype)

    zvalue = getproperty(ids, field) .* normalization

    @series begin
        background_color_legend := PlotUtils.Colors.RGBA(1.0, 1.0, 1.0, 0.6)

        coord = coordinates(ids, field)
        if ~isempty(coord.values) && issorted(coord.values[1]) && issorted(coord.values[2])
            # Plot zvalue with the coordinates
            xvalue = coord.values[1]
            yvalue = coord.values[2]
            xlabel --> split(coord.names[1], '.')[end] # dim1
            ylabel --> split(coord.names[2], '.')[end] # dim2

            xlim --> (minimum(xvalue), maximum(xvalue))
            ylim --> (minimum(yvalue), maximum(yvalue))
            aspect_ratio --> :equal
            xvalue, yvalue, zvalue' # (calls Plots' default recipe for a given seriestype)
        else
            # Plot zvalue as "matrix"
            xlabel --> "column"
            ylabel --> "row"

            xlim --> (1, size(zvalue, 2))
            ylim --> (1, size(zvalue, 1))

            yflip --> true # To make 'row' counting starts from the top
            zvalue
        end
    end
end

@recipe function plot(x::AbstractVector{<:Real}, y::AbstractVector{<:Measurement}, err::Symbol=:ribbon)
    if err == :ribbon
        ribbon := Measurements.uncertainty.(y)
    elseif err == :bar
        yerror := Measurements.uncertainty.(y)
    end
    return x, Measurements.value.(y)
end

"""
    ylim(extrema::Dict{Int,Float64})

Set y-limits for n-th subplot in a layout

Negative `n`'s are interpreted as minimum value and positive `n`'s as maximum value

For example:

    ylim(Dict{Int,Float64}(
        3=>3.0, 4=>1E20,
        -6=>-.5, 6=>1.5, -7=>-.5, 7=>1.5, -8=>-2E20, 8=>2.5E20,
        -10=>0.0, 10=>0.101, -11=>0.0, 11=>0.101, -12=>-1.2E19, 12=>1.2E19))
"""
function ylim(extrema::Dict{Int,Float64})
    extrema = deepcopy(extrema)
    for n in collect(keys(extrema))
        if n > 0 && -n ∉ keys(extrema)
            extrema[-n] = -Inf
        elseif n < 0 && -n ∉ keys(extrema)
            extrema[-n] = Inf
        end
    end
    for n in unique!(abs.(collect(keys(extrema))))
        plot!(; ylim=(extrema[-n], extrema[n]), subplot=n)
    end
    return plot!()
end

#= ============= =#
#  time plotting  #
#= ============= =#
# This plot recipe handles time dependent quantities that are shorter than their time coordinate
@recipe function f(::Type{Val{:time}}, plt::AbstractPlot)
    x, y = plotattributes[:x], plotattributes[:y]

    # Determine the length of the shorter vector
    min_length = min(length(x), length(y))

    # Truncate x and y to the length of the shorter vector
    x = x[1:min_length]
    y = y[1:min_length]

    # plot
    @series begin
        if sum(.!isnan.(y .* x)) <= 1
            markerstrokewidth := 0.0
            seriestype := :scatter
        else
            seriestype := :path
        end
        x, y
    end
end

function latex_support()
    return Plots.backend_name() in [:gr, :pgfplotsx, :pythonplot, :inspectdr]
end

#= ================== =#
#  handling of labels  #
#= ================== =#
const nice_field_symbols = Dict()
nice_field_symbols["rho_tor_norm"] = () -> latex_support() ? L"\rho" : "ρ"
nice_field_symbols["psi"] = () -> latex_support() ? L"\psi" : "ψ"
nice_field_symbols["psi_norm"] = () -> latex_support() ? L"\psi_\mathrm{N}" : "ψₙ"
nice_field_symbols["rotation_frequency_tor_sonic"] = "Rotation"
nice_field_symbols["i_plasma"] = "Plasma current"
nice_field_symbols["b_field_tor_vacuum_r"] = "B₀×R₀"
nice_field_symbols["rho_tor_norm_width"] = "w₀"
nice_field_symbols["geometric_axis.r"] = "Rgeo"
nice_field_symbols["geometric_axis.z"] = "Zgeo"

function nice_field(field::AbstractString)
    if field in keys(nice_field_symbols)
        field = nice_field_symbols[field]
        return field isa Function ? field() : field
    else
        field = replace(field,
            r"n_e" => "nₑ",
            r"n_i" => "nᵢ",
            r"T_e" => "Tₑ",
            r"T_i" => "Tᵢ",
            r"_tor" => " toroidal",
            r"_greenwald" => " GW",
            r"_pol" => " poloidal",
            r"\bip\b" => "Ip",
            r"\bec\b" => "EC",
            r"\bic\b" => "IC",
            r"\blh\b" => "LH",
            r"\bnb\b" => "NB",
            r"\bnbi\b" => "NBI",
            "_" => " ")
    end
    return field
end

function nice_field(field::Symbol)
    return nice_field(String(field))
end

function nice_units(units::String)
    if units == "-"
        units = ""
    end
    if length(units) > 0
        units = replace(units, r"\^([-+]?[0-9]+)" => s"^{\1}")
        units = replace(units, "." => s"\\,")
        units = latex_support() ? L"[\mathrm{%$units}]" : "[$units]"
        units = " " * units
    end
    return units
end

"""
    hash_to_color(input::Any; seed::Int=0)

Generate a unique RGB color based on the hash of an input, with an optional seed for color adjustment.

This function computes the hash of the given `input` and converts it to an RGB color in the [0,1] range.
The optional `seed` parameter shifts the hash to allow different color mappings for the same input.
Using a different `seed` value will produce a unique color set for the same input.
"""
function hash_to_color(input::Any; seed::Int=0)
    # Generate a hash for the input
    h = hash(hash(input) + seed)

    # Convert the hash to a range for RGB values (0 to 1)
    r = ((h >> 16) & 0xFF) / 255.0
    g = ((h >> 8) & 0xFF) / 255.0
    b = (h & 0xFF) / 255.0

    # Return an RGB color using Plots' RGB type
    return RGB(r, g, b)
end

<|MERGE_RESOLUTION|>--- conflicted
+++ resolved
@@ -2307,7 +2307,6 @@
     end
 end
 
-<<<<<<< HEAD
 @recipe function plot_beam(beam::IMAS.waves__coherent_wave___beam_tracing___beam, antenna_name::String, top=false)
     if top
         @series begin
@@ -2338,14 +2337,8 @@
 end
 
 @recipe function plot_wave(wv::IMAS.waves__coherent_wave; time0=global_time(wv), top=false)
-    id = plot_help_id(wv)
+    id =  recipe_dispatch(wv)
     HelpPlots.assert_type_and_record_argument(id, Float64, "Time to plot"; time0)
-=======
-@recipe function plot_wave(wv::IMAS.waves__coherent_wave; time0=global_time(wv))
-    id = recipe_dispatch(wv)
-    assert_type_and_record_argument(id, Float64, "Time to plot"; time0)
->>>>>>> 601750ea
-
     aspect_ratio := :equal
     legend_position --> :outerbottomright
     colors = palette(:auto)
