import CoordinateConventions: cocos
import Interpolations
import Contour
import StaticArrays
import PolygonOps
import Optim
import NumericalIntegration: integrate, cumul_integrate

@enum BuildLayerType _plasma_ = -1 _gap_ _oh_ _tf_ _shield_ _blanket_ _wall_ _vessel_
@enum BuildLayerSide _lfs_ = -1 _lhfs_ _hfs_
@enum BuildLayerShape _convex_hull_ = -2 _offset_ _dummy_ _princeton_D_ _rectangle_ _triple_arc_ _miller_ _spline_

function Bp_interpolant(eqt::equilibrium__time_slice)
    cc = cocos(11)

    r = range(eqt.profiles_2d[1].grid.dim1[1], eqt.profiles_2d[1].grid.dim1[end], length=length(eqt.profiles_2d[1].grid.dim1))
    z = range(eqt.profiles_2d[1].grid.dim2[1], eqt.profiles_2d[1].grid.dim2[end], length=length(eqt.profiles_2d[1].grid.dim2))
    PSI_interpolant = Interpolations.CubicSplineInterpolation((r, z), eqt.profiles_2d[1].psi)

    # Br and Bz evaluated through spline gradient
    Br_vector_interpolant = (x, y) -> [cc.sigma_RpZ * Interpolations.gradient(PSI_interpolant, x[k], y[k])[2] / x[k] / (2 * pi)^cc.exp_Bp for k = 1:length(x)]
    Bz_vector_interpolant = (x, y) -> [-cc.sigma_RpZ * Interpolations.gradient(PSI_interpolant, x[k], y[k])[1] / x[k] / (2 * pi)^cc.exp_Bp for k = 1:length(x)]

    return (x, y) -> sqrt.(Br_vector_interpolant(x, y) .^ 2 + Bz_vector_interpolant(x, y) .^ 2)
end

"""
    flux_surfaces(eq::equilibrium; upsample_factor::Int=1)

Update flux surface averaged and geometric quantities in the equilibrium IDS
The original psi grid can be upsampled by a `upsample_factor` to get higher resolution flux surfaces
"""
function flux_surfaces(eq::equilibrium; upsample_factor::Int=1)
    for time_index = 1:length(eq.time_slice)
        flux_surfaces(eq.time_slice[time_index]; upsample_factor)
    end
    return eq
end

"""
    flux_surfaces(eqt::equilibrium__time_slice; upsample_factor::Int=1)

Update flux surface averaged and geometric quantities for a given equilibrum IDS time slice
The original psi grid can be upsampled by a `upsample_factor` to get higher resolution flux surfaces
"""
function flux_surfaces(eqt::equilibrium__time_slice; upsample_factor::Int=1)
    R0 = eqt.boundary.geometric_axis.r
    B0 = eqt.profiles_1d.f[end] / R0
    return flux_surfaces(eqt, B0, R0; upsample_factor)
end

"""
    flux_surfaces(eqt::equilibrium__time_slice, B0::Real, R0::Real; upsample_factor::Int=1)

Update flux surface averaged and geometric quantities for a given equilibrum IDS time slice, B0 and R0
The original psi grid can be upsampled by a `upsample_factor` to get higher resolution flux surfaces
"""
function flux_surfaces(eqt::equilibrium__time_slice, B0::Real, R0::Real; upsample_factor::Int=1)
    cc = cocos(11)

    r_upsampled = r = range(eqt.profiles_2d[1].grid.dim1[1], eqt.profiles_2d[1].grid.dim1[end], length=length(eqt.profiles_2d[1].grid.dim1))
    z_upsampled = z = range(eqt.profiles_2d[1].grid.dim2[1], eqt.profiles_2d[1].grid.dim2[end], length=length(eqt.profiles_2d[1].grid.dim2))
    PSI_interpolant = Interpolations.CubicSplineInterpolation((r, z), eqt.profiles_2d[1].psi)
    PSI_upsampled = eqt.profiles_2d[1].psi

    # upsampling for high-resolution r,z flux surface coordinates
    if upsample_factor > 1
        r_upsampled = range(eqt.profiles_2d[1].grid.dim1[1], eqt.profiles_2d[1].grid.dim1[end], length=length(eqt.profiles_2d[1].grid.dim1) * upsample_factor)
        z_upsampled = range(eqt.profiles_2d[1].grid.dim2[1], eqt.profiles_2d[1].grid.dim2[end], length=length(eqt.profiles_2d[1].grid.dim2) * upsample_factor)
        PSI_upsampled = PSI_interpolant(r_upsampled, z_upsampled)
    end

    # Br and Bz evaluated through spline gradient
    Br_vector_interpolant = (x, y) -> [cc.sigma_RpZ * Interpolations.gradient(PSI_interpolant, x[k], y[k])[2] / x[k] / (2 * pi)^cc.exp_Bp for k = 1:length(x)]
    Bz_vector_interpolant = (x, y) -> [-cc.sigma_RpZ * Interpolations.gradient(PSI_interpolant, x[k], y[k])[1] / x[k] / (2 * pi)^cc.exp_Bp for k = 1:length(x)]

    psi_sign = sign(eqt.profiles_1d.psi[end] - eqt.profiles_1d.psi[1])

    # find magnetic axis
    res = Optim.optimize(
        x -> PSI_interpolant(x[1], x[2]) * psi_sign,
        [r[Int(round(length(r) / 2))], z[Int(round(length(z) / 2))]],
        Optim.Newton(),
        Optim.Options(g_tol=1E-8);
        autodiff=:forward
    )
    eqt.global_quantities.magnetic_axis.r = res.minimizer[1]
    eqt.global_quantities.magnetic_axis.z = res.minimizer[2]

    # find xpoint
    xpoint!(eqt)

    for item in [
        :b_field_average,
        :b_field_max,
        :b_field_min,
        :elongation,
        :triangularity_lower,
        :triangularity_upper,
        :r_inboard,
        :r_outboard,
        :q,
        :dvolume_dpsi,
        :j_tor,
        :area,
        :volume,
        :gm1,
        :gm2,
        :gm4,
        :gm5,
        :gm8,
        :gm9,
        :phi,
        :trapped_fraction,
    ]
        setproperty!(eqt.profiles_1d, item, zeros(eltype(eqt.profiles_1d.psi), size(eqt.profiles_1d.psi)))
    end

    PR = []
    PZ = []
    LL = []
    FLUXEXPANSION = []
    INT_FLUXEXPANSION_DL = zeros(length(eqt.profiles_1d.psi))
    BPL = zeros(length(eqt.profiles_1d.psi))
    for (k, psi_level0) in reverse(collect(enumerate(eqt.profiles_1d.psi)))

        if k == 1 # on axis flux surface is a synthetic one
            eqt.profiles_1d.elongation[1] = eqt.profiles_1d.elongation[2] - (eqt.profiles_1d.elongation[3] - eqt.profiles_1d.elongation[2])
            eqt.profiles_1d.triangularity_upper[1] = 0.0
            eqt.profiles_1d.triangularity_lower[1] = 0.0

            a = (eqt.profiles_1d.r_outboard[2] - eqt.profiles_1d.r_inboard[2]) / 100.0
            b = eqt.profiles_1d.elongation[1] * a

            t = range(0, 2 * pi, length=17)
            pr = cos.(t) .* a .+ eqt.global_quantities.magnetic_axis.r
            pz = sin.(t) .* b .+ eqt.global_quantities.magnetic_axis.z

            # Extrema on array indices
            _, imaxr = findmax(pr)
            _, iminr = findmin(pr)
            _, imaxz = findmax(pz)
            _, iminz = findmin(pz)
            r_at_max_z, max_z = pr[imaxz], pz[imaxz]
            r_at_min_z, min_z = pr[iminz], pz[iminz]
            z_at_max_r, max_r = pz[imaxr], pr[imaxr]
            z_at_min_r, min_r = pz[iminr], pr[iminr]

        else  # other flux surfaces
            # trace flux surface
            pr, pz, psi_level = flux_surface(
                r_upsampled,
                z_upsampled,
                PSI_upsampled,
                eqt.profiles_1d.psi,
                eqt.global_quantities.magnetic_axis.r,
                eqt.global_quantities.magnetic_axis.z,
                psi_level0,
                true,
            )
            if length(pr) == 0
                error("Could not trace closed flux surface $k out of $(length(eqt.profiles_1d.psi)) at ψ = $(psi_level)")
            end

            # Extrema on array indices
            _, imaxr = findmax(pr)
            _, iminr = findmin(pr)
            _, imaxz = findmax(pz)
            _, iminz = findmin(pz)
            r_at_max_z, max_z = pr[imaxz], pz[imaxz]
            r_at_min_z, min_z = pr[iminz], pz[iminz]
            z_at_max_r, max_r = pz[imaxr], pr[imaxr]
            z_at_min_r, min_r = pz[iminr], pr[iminr]

            # accurate geometric quantities by finding geometric extrema as optimization problem
            w = 1E-4 # push away from magnetic axis
            function fx(x, psi_level)
                try
                    (PSI_interpolant(x[1], x[2]) - psi_level)^2 - (x[1] - eqt.global_quantities.magnetic_axis.r)^2 * w
                catch
                    return 100
                end
            end
            function fz(x, psi_level)
                try
                    (PSI_interpolant(x[1], x[2]) - psi_level)^2 - (x[2] - eqt.global_quantities.magnetic_axis.z)^2 * w
                catch
                    return 100
                end
            end
            res = Optim.optimize(x -> fx(x, psi_level), [max_r, z_at_max_r], Optim.Newton(), Optim.Options(g_tol=1E-8); autodiff=:forward)
            (max_r, z_at_max_r) = (res.minimizer[1], res.minimizer[2])
            res = Optim.optimize(x -> fx(x, psi_level), [min_r, z_at_min_r], Optim.Newton(), Optim.Options(g_tol=1E-8); autodiff=:forward)
            (min_r, z_at_min_r) = (res.minimizer[1], res.minimizer[2])
            if psi_level0 != eqt.profiles_1d.psi[end]
                res = Optim.optimize(x -> fz(x, psi_level), [r_at_max_z, max_z], Optim.Newton(), Optim.Options(g_tol=1E-8); autodiff=:forward)
                (r_at_max_z, max_z) = (res.minimizer[1], res.minimizer[2])
                res = Optim.optimize(x -> fz(x, psi_level), [r_at_min_z, min_z], Optim.Newton(), Optim.Options(g_tol=1E-8); autodiff=:forward)
                (r_at_min_z, min_z) = (res.minimizer[1], res.minimizer[2])
            end
            # p = plot(pr, pz, label = "")
            # plot!([max_r], [z_at_max_r], marker = :cicle)
            # plot!([min_r], [z_at_min_r], marker = :cicle)
            # plot!([r_at_max_z], [max_z], marker = :cicle)
            # plot!([r_at_min_z], [min_z], marker = :cicle)
            # display(p)
        end

        # geometric
        a = 0.5 * (max_r - min_r)
        b = 0.5 * (max_z - min_z)
        R = 0.5 * (max_r + min_r)
        eqt.profiles_1d.r_outboard[k] = max_r
        eqt.profiles_1d.r_inboard[k] = min_r
        eqt.profiles_1d.elongation[k] = b / a
        eqt.profiles_1d.triangularity_upper[k] = (R - r_at_max_z) / a
        eqt.profiles_1d.triangularity_lower[k] = (R - r_at_min_z) / a

        # poloidal magnetic field (with sign)
        Br = Br_vector_interpolant(pr, pz)
        Bz = Bz_vector_interpolant(pr, pz)
        Bp2 = Br .^ 2.0 .+ Bz .^ 2.0
        Bp_abs = sqrt.(Bp2)
        Bp = (
            Bp_abs .* cc.sigma_rhotp * cc.sigma_RpZ .*
            sign.((pz .- eqt.global_quantities.magnetic_axis.z) .* Br .- (pr .- eqt.global_quantities.magnetic_axis.r) .* Bz)
        )

        # flux expansion
        ll = cumsum(vcat(0.0, sqrt.(diff(pr) .^ 2 + diff(pz) .^ 2)))
        fluxexpansion = 1.0 ./ Bp_abs
        int_fluxexpansion_dl = integrate(ll, fluxexpansion)
        Bpl = integrate(ll, Bp)

        # save flux surface coordinates for later use
        pushfirst!(PR, pr)
        pushfirst!(PZ, pz)
        pushfirst!(LL, ll)
        pushfirst!(FLUXEXPANSION, fluxexpansion)
        INT_FLUXEXPANSION_DL[k] = int_fluxexpansion_dl
        BPL[k] = Bpl

        # flux-surface averaging function
        function flxAvg(input)
            return integrate(ll, input .* fluxexpansion) / int_fluxexpansion_dl
        end

        # trapped fraction
        Bt = eqt.profiles_1d.f[k] ./ pr
        Btot = sqrt.(Bp2 .+ Bt .^ 2)
        Bmin = minimum(Btot)
        Bmax = maximum(Btot)
        Bratio = Btot ./ Bmax
        avg_Btot = flxAvg(Btot)
        avg_Btot2 = flxAvg(Btot .^ 2)
        hf = flxAvg((1.0 .- sqrt.(1.0 .- Bratio) .* (1.0 .+ Bratio ./ 2.0)) ./ Bratio .^ 2)
        h = avg_Btot / Bmax
        h2 = avg_Btot2 / Bmax^2
        ftu = 1.0 - h2 / (h^2) * (1.0 - sqrt(1.0 - h) * (1.0 + 0.5 * h))
        ftl = 1.0 - h2 * hf
        eqt.profiles_1d.trapped_fraction[k] = 0.75 * ftu + 0.25 * ftl

        # Bavg
        eqt.profiles_1d.b_field_average[k] = avg_Btot

        # Bmax
        eqt.profiles_1d.b_field_max[k] = Bmax

        # Bmin
        eqt.profiles_1d.b_field_min[k] = Bmin

        # gm1 = <1/R^2>
        eqt.profiles_1d.gm1[k] = flxAvg(1.0 ./ pr .^ 2)

        # gm4 = <1/B^2>
        eqt.profiles_1d.gm4[k] = flxAvg(1.0 ./ Btot .^ 2)

        # gm5 = <B^2>
        eqt.profiles_1d.gm5[k] = avg_Btot2

        # gm8 = <R>
        eqt.profiles_1d.gm8[k] = flxAvg(pr)

        # gm9 = <1/R>
        eqt.profiles_1d.gm9[k] = flxAvg(1.0 ./ pr)

        # j_tor = <j_tor/R> / <1/R>
        eqt.profiles_1d.j_tor[k] =
            (
                -cc.sigma_Bp .* (eqt.profiles_1d.dpressure_dpsi[k] + eqt.profiles_1d.f_df_dpsi[k] * eqt.profiles_1d.gm1[k] / (4 * pi * 1e-7)) *
                (2.0 * pi)^cc.exp_Bp
            ) / eqt.profiles_1d.gm9[k]

        # dvolume_dpsi
        eqt.profiles_1d.dvolume_dpsi[k] = (cc.sigma_rhotp * cc.sigma_Bp * sign(flxAvg(Bp)) * int_fluxexpansion_dl * (2.0 * pi)^(1.0 - cc.exp_Bp))

        # q
        eqt.profiles_1d.q[k] = (
            cc.sigma_rhotp .* cc.sigma_Bp .* eqt.profiles_1d.dvolume_dpsi[k] .* eqt.profiles_1d.f[k] .* eqt.profiles_1d.gm1[k] ./
            ((2.0 * pi)^(2.0 - cc.exp_Bp))
        )

        # quantities calculated on the last closed flux surface
        if k == length(eqt.profiles_1d.psi)
            # ip
            eqt.global_quantities.ip = cc.sigma_rhotp * Bpl / (4e-7 * pi)

            # perimeter
            eqt.global_quantities.length_pol = ll[end]
        end
    end

    function flxAvg(input, ll, fluxexpansion, int_fluxexpansion_dl)
        return integrate(ll, input .* fluxexpansion) / int_fluxexpansion_dl
    end

    function volume_integrate(what)
        return integrate(eqt.profiles_1d.psi, eqt.profiles_1d.dvolume_dpsi .* what)
    end

    function surface_integrate(what)
        return integrate(eqt.profiles_1d.psi, eqt.profiles_1d.dvolume_dpsi .* what .* eqt.profiles_1d.gm9) ./ 2pi
    end

    function cumlul_volume_integrate(what)
        return cumul_integrate(eqt.profiles_1d.psi, eqt.profiles_1d.dvolume_dpsi .* what)
    end

    function cumlul_surface_integrate(what)
        return cumul_integrate(eqt.profiles_1d.psi, eqt.profiles_1d.dvolume_dpsi .* what .* eqt.profiles_1d.gm9) ./ 2pi
    end

    # integral quantities
    for k = 2:length(eqt.profiles_1d.psi)
        # area
        eqt.profiles_1d.area[k] = integrate(eqt.profiles_1d.psi[1:k], eqt.profiles_1d.dvolume_dpsi[1:k] .* eqt.profiles_1d.gm9[1:k]) ./ 2pi

        # volume
        eqt.profiles_1d.volume[k] = integrate(eqt.profiles_1d.psi[1:k], eqt.profiles_1d.dvolume_dpsi[1:k])

        # phi
        eqt.profiles_1d.phi[k] = cc.sigma_Bp * cc.sigma_rhotp * integrate(eqt.profiles_1d.psi[1:k], eqt.profiles_1d.q[1:k]) * (2.0 * pi)^(1.0 - cc.exp_Bp)
    end

    R = (eqt.profiles_1d.r_outboard[end] + eqt.profiles_1d.r_inboard[end]) / 2.0
    a = (eqt.profiles_1d.r_outboard[end] - eqt.profiles_1d.r_inboard[end]) / 2.0

    # vacuum magnetic field at the geometric center
    Btvac = B0 * R0 / R

    # average poloidal magnetic field
    Bpave = eqt.global_quantities.ip * (4.0 * pi * 1e-7) / eqt.global_quantities.length_pol

    # li
    Bp2v = integrate(eqt.profiles_1d.psi, BPL * (2.0 * pi)^(1.0 - cc.exp_Bp))
    eqt.global_quantities.li_3 = 2 * Bp2v / R0 / (eqt.global_quantities.ip * (4.0 * pi * 1e-7))^2

    # beta_tor
    avg_press = volume_integrate(eqt.profiles_1d.pressure)
    eqt.global_quantities.beta_tor = abs(avg_press / (Btvac^2 / 2.0 / 4.0 / pi / 1e-7) / eqt.profiles_1d.volume[end])

    # beta_pol
    eqt.global_quantities.beta_pol = abs(avg_press / eqt.profiles_1d.volume[end] / (Bpave^2 / 2.0 / 4.0 / pi / 1e-7))

    # beta_normal
    ip = eqt.global_quantities.ip / 1e6
    eqt.global_quantities.beta_normal = eqt.global_quantities.beta_tor / abs(ip / a / Btvac) * 100

    # rho_tor_norm
    rho = sqrt.(abs.(eqt.profiles_1d.phi ./ (pi * B0)))
    rho_meters = rho[end]
    eqt.profiles_1d.rho_tor = rho
    eqt.profiles_1d.rho_tor_norm = rho ./ rho_meters

    # phi 2D
    eqt.profiles_2d[1].phi =
        Interpolations.CubicSplineInterpolation(to_range(eqt.profiles_1d.psi) * psi_sign, eqt.profiles_1d.phi, extrapolation_bc=Interpolations.Line()).(eqt.profiles_2d[1].psi * psi_sign)

    # rho 2D in meters
    RHO = sqrt.(abs.(eqt.profiles_2d[1].phi ./ (pi * B0)))

    # gm2: <∇ρ²/R²>
    if false
        RHO_interpolant = Interpolations.CubicSplineInterpolation((r, z), RHO)
        for k = 1:length(eqt.profiles_1d.psi)
            tmp = [Interpolations.gradient(RHO_interpolant, PR[k][j], PZ[k][j]) for j = 1:length(PR[k])]
            dPHI2 = [j[1] .^ 2.0 .+ j[2] .^ 2.0 for j in tmp]
            eqt.profiles_1d.gm2[k] = flxAvg(dPHI2 ./ PR[k] .^ 2.0, LL[k], FLUXEXPANSION[k], INT_FLUXEXPANSION_DL[k])
        end
    else
        dRHOdR, dRHOdZ = gradient(RHO, collect(r), collect(z))
        dPHI2_interpolant = Interpolations.CubicSplineInterpolation((r, z), dRHOdR .^ 2.0 .+ dRHOdZ .^ 2.0)
        for k = 1:length(eqt.profiles_1d.psi)
            dPHI2 = dPHI2_interpolant.(PR[k], PZ[k])
            eqt.profiles_1d.gm2[k] = flxAvg(dPHI2 ./ PR[k] .^ 2.0, LL[k], FLUXEXPANSION[k], INT_FLUXEXPANSION_DL[k])
        end
    end

    # fix quantities on axis
    for quantity in [:gm2]
        eqt.profiles_1d.gm2[1] =
            Interpolations.CubicSplineInterpolation(
                to_range(eqt.profiles_1d.psi[2:end]) * psi_sign,
                getproperty(eqt.profiles_1d, quantity)[2:end],
                extrapolation_bc=Interpolations.Line(),
            ).(eqt.profiles_1d.psi[1] * psi_sign)
    end

    return eqt
end

"""
    flux_surface(eqt::equilibrium__time_slice, psi_level::Real)

returns r,z coordiates of closed flux surface at given psi_level
"""
function flux_surface(eqt::equilibrium__time_slice, psi_level::Real)
    return flux_surface(eqt, psi_level, true)
end

"""
    flux_surface(eqt::equilibrium__time_slice, psi_level::Real, closed::Union{Nothing,Bool})

returns r,z coordiates of open or closed flux surface at given psi_level
"""
function flux_surface(eqt::equilibrium__time_slice, psi_level::Real, closed::Union{Nothing,Bool})
    dim1 = eqt.profiles_2d[1].grid.dim1
    dim2 = eqt.profiles_2d[1].grid.dim2
    PSI = eqt.profiles_2d[1].psi
    psi = eqt.profiles_1d.psi
    r0 = eqt.global_quantities.magnetic_axis.r
    z0 = eqt.global_quantities.magnetic_axis.z
    flux_surface(dim1, dim2, PSI, psi, r0, z0, psi_level, closed)
end

function flux_surface(
    dim1::Union{AbstractVector,AbstractRange},
    dim2::Union{AbstractVector,AbstractRange},
    PSI::AbstractArray,
    psi::Union{AbstractVector,AbstractRange},
    r0::Real,
    z0::Real,
    psi_level::Real,
    closed::Union{Nothing,Bool},
)
    # handle on axis value as the first flux surface
    if psi_level == psi[1]
        psi_level = psi[2]
        # handle boundary by finding accurate lcfs psi
    elseif psi_level == psi[end]
        psi__boundary_level = find_psi_boundary(dim1, dim2, PSI, psi, r0, z0; raise_error_on_not_open=false)
        if psi__boundary_level !== nothing
            if abs(psi__boundary_level - psi_level) < abs(psi[end] - psi[end-1])
                psi_level = psi__boundary_level
            end
        end
    end

    # contouring routine
    cl = Contour.contour(dim1, dim2, PSI, psi_level)

    prpz = []
    # if no open/closed check, then return all contours
    if closed === nothing
        for line in Contour.lines(cl)
            pr, pz = Contour.coordinates(line)
            push!(prpz, (pr, pz))
        end
        return prpz
        # look for closed flux-surface
    elseif closed
        for line in Contour.lines(cl)
            pr, pz = Contour.coordinates(line)
            # pick flux surface that close and contain magnetic axis
            if (pr[1] == pr[end]) && (pz[1] == pz[end]) && (PolygonOps.inpolygon((r0, z0), collect(zip(pr, pz))) == 1)
                return pr, pz, psi_level
            end
        end
        return [], [], psi_level
        # look for open flux-surfaces
    elseif !closed
        for line in Contour.lines(cl)
            pr, pz = Contour.coordinates(line)
            # pick flux surfaces that close or that do not contain magnetic axis
            if (pr[1] != pr[end]) || (pz[1] != pz[end]) || (PolygonOps.inpolygon((r0, z0), collect(zip(pr, pz))) != 1)
                push!(prpz, (pr, pz))
            end
        end
        return prpz
    end
end

function xpoint!(eqt::IMAS.equilibrium__time_slice)
    pr, pz = IMAS.flux_surface(eqt, eqt.profiles_1d.psi[end], true)
    Bp = IMAS.Bp_interpolant(eqt)

    # first guess (typically pretty good)
    tmp = Bp(pr, pz)
    v1 = minimum(tmp)
    i1 = argmin(tmp)
    x1 = pr[i1]
    z1 = pz[i1]

    # refine x-point location
    if v1 < 1E-3
        res = Optim.optimize(
            x -> Bp([x[1]], [x[2]])[1],
            [x1, z1],
            Optim.NelderMead(),
            Optim.Options(g_tol=1E-8)
        )
        x1, z1 = res.minimizer
        v1 = res.minimum
    end

    # add x-point only if it was found
    if v1 < 1E-3
        resize!(eqt.boundary.x_point, 1)
        eqt.boundary.x_point[1].r = x1
        eqt.boundary.x_point[1].z = z1
    else
        empty!(eqt.boundary.x_point)
    end

    return eqt.boundary.x_point
end


"""
    find_psi_boundary(eqt; precision=1e-6, raise_error_on_not_open=true)

Find psi value of the last closed flux surface
"""
function find_psi_boundary(eqt; precision=1e-6, raise_error_on_not_open=true)
    dim1 = eqt.profiles_2d[1].grid.dim1
    dim2 = eqt.profiles_2d[1].grid.dim2
    PSI = eqt.profiles_2d[1].psi
    psi = eqt.profiles_1d.psi
    r0 = eqt.global_quantities.magnetic_axis.r
    z0 = eqt.global_quantities.magnetic_axis.z
    find_psi_boundary(dim1, dim2, PSI, psi, r0, z0; precision, raise_error_on_not_open)
end

function find_psi_boundary(dim1, dim2, PSI, psi, r0, z0; precision=1e-6, raise_error_on_not_open)
    psirange_init = [psi[1] * 0.9 + psi[end] * 0.1, psi[end] + 0.5 * (psi[end] - psi[1])]

    pr, pz = flux_surface(dim1, dim2, PSI, psi, r0, z0, psirange_init[1], true)
    if length(pr) == 0
        error("Flux surface at ψ=$(psirange_init[1]) is not closed")
    end

    pr, pz = flux_surface(dim1, dim2, PSI, psi, r0, z0, psirange_init[end], true)
    if length(pr) > 0
        if raise_error_on_not_open
            error("Flux surface at ψ=$(psirange_init[end]) is not open")
        else
            return nothing
        end
    end

    psirange = deepcopy(psirange_init)
    for k = 1:100
        psimid = (psirange[1] + psirange[end]) / 2.0
        pr, pz = flux_surface(dim1, dim2, PSI, psi, r0, z0, psimid, true)
        # closed flux surface
        if length(pr) > 0
            psirange[1] = psimid
            if (abs(psirange[end] - psirange[1]) / abs(psirange[end] + psirange[1]) / 2.0) < precision
                return psimid
            end
            # open flux surface
        else
            psirange[end] = psimid
        end
    end

    error("Could not find closed boundary between ψ=$(psirange_init[1]) and ψ=$(psirange_init[end])")
end

"""
    build_radii(bd::IMAS.build)

Return list of radii in the build
"""
function build_radii(bd::IMAS.build)
    layers_radii = Real[]
    layer_start = 0
    for l in bd.layer
        push!(layers_radii, layer_start)
        layer_start = layer_start + l.thickness
    end
    push!(layers_radii, layer_start)
    return layers_radii
end

"""
    function get_build(
        bd::IMAS.build;
        type::Union{Nothing,Int} = nothing,
        name::Union{Nothing,String} = nothing,
        identifier::Union{Nothing,UInt,Int} = nothing,
        hfs::Union{Nothing,Int,Array} = nothing,
        return_only_one = true,
        return_index = false,
        raise_error_on_missing = true
    )

Select layer(s) in build based on a series of selection criteria
"""
function get_build(
    bd::IMAS.build;
    type::Union{Nothing,BuildLayerType}=nothing,
    name::Union{Nothing,String}=nothing,
    identifier::Union{Nothing,UInt,Int}=nothing,
    fs::Union{Nothing,BuildLayerSide,Vector{BuildLayerSide}}=nothing,
    return_only_one=true,
    return_index=false,
    raise_error_on_missing=true
)

    if fs === nothing
        #pass
    else
        if isa(fs, BuildLayerSide)
            fs = [fs]
        end
        fs = collect(map(Int, fs))
    end
    if isa(type, BuildLayerType)
        type = Int(type)
    end

    valid_layers = []
    for (k, l) in enumerate(bd.layer)
        if (name === nothing || l.name == name) &&
           (type === nothing || l.type == type) &&
           (identifier === nothing || l.identifier == identifier) &&
           (fs === nothing || l.fs in fs)
            if return_index
                push!(valid_layers, k)
            else
                push!(valid_layers, l)
            end
        end
    end
    if length(valid_layers) == 0
        if raise_error_on_missing
            error("Did not find build.layer: name=$name type=$type identifier=$identifier fs=$fs")
        else
            return nothing
        end
    end
    if return_only_one
        if length(valid_layers) == 1
            return valid_layers[1]
        else
            error("Found multiple layers that satisfy name:$name type:$type identifier:$identifier fs:$fs")
        end
    else
        return valid_layers
    end
end

"""
    structures_mask(bd::IMAS.build; ngrid::Int = 257, border_fraction::Real = 0.1, one_is_for_vacuum::Bool = false)

return rmask, zmask, mask of structures that are not vacuum
"""
function structures_mask(bd::IMAS.build; ngrid::Int=257, border_fraction::Real=0.1, one_is_for_vacuum::Bool=false)
    border = maximum(bd.layer[end].outline.r) * border_fraction
    xlim = [0.0, maximum(bd.layer[end].outline.r) + border]
    ylim = [minimum(bd.layer[end].outline.z) - border, maximum(bd.layer[end].outline.z) + border]
    rmask = range(xlim[1], xlim[2], length=ngrid)
    zmask = range(ylim[1], ylim[2], length=ngrid * Int(round((ylim[2] - ylim[1]) / (xlim[2] - xlim[1]))))
    mask = ones(length(rmask), length(zmask))

    valid = true
    for layer in vcat(bd.layer[end], bd.layer)
        if layer.type == Int(_plasma_)
            valid = false
        end
        if valid && !ismissing(layer.outline, :r)
            outline = collect(zip(layer.outline.r, layer.outline.z))
            if lowercase(layer.material) == "vacuum"
                for (kr, rr) in enumerate(rmask)
                    for (kz, zz) in enumerate(zmask)
                        if PolygonOps.inpolygon((rr, zz), outline) != 0
                            mask[kr, kz] = 0.0
                        end
                    end
                end
            else
                for (kr, rr) in enumerate(rmask)
                    for (kz, zz) in enumerate(zmask)
                        if PolygonOps.inpolygon((rr, zz), outline) == 1
                            mask[kr, kz] = 1.0
                        end
                    end
                end
            end
        end
    end
    rlim_oh = IMAS.get_build(bd, type=_oh_).start_radius
    for (kr, rr) in enumerate(rmask)
        for (kz, zz) in enumerate(zmask)
            if rr < rlim_oh
                mask[kr, kz] = 1.0
            end
        end
    end
    if one_is_for_vacuum
        return rmask, zmask, 1.0 .- mask
    else
        return rmask, zmask, mask
    end
end

function total_pressure_thermal(cp1d::IMAS.core_profiles__profiles_1d)
    pressure = cp1d.electrons.density .* cp1d.electrons.temperature
    for ion in cp1d.ion
        pressure += ion.density .* ion.temperature
    end
    return pressure * constants.e
end

function calc_beta_thermal_norm(dd::IMAS.dd)
    return calc_beta_thermal_norm(dd.equilibrium, dd.core_profiles.profiles_1d[])
end

function calc_beta_thermal_norm(eq::IMAS.equilibrium, cp1d::IMAS.core_profiles__profiles_1d)
    eqt = eq.time_slice[Float64(cp1d.time)]
    eq1d = eqt.profiles_1d
    pressure_thermal = cp1d.pressure_thermal
    rho = cp1d.grid.rho_tor_norm
    Bt = interp1d(eq.time, eq.vacuum_toroidal_field.b0, :constant).(eqt.time)
    Ip = eqt.global_quantities.ip
    volume_cp = interp1d(eq1d.rho_tor_norm, eq1d.volume).(rho)
    pressure_thermal_avg = integrate(volume_cp, pressure_thermal) / volume_cp[end]
    beta_tor_thermal = 2 * constants.μ_0 * pressure_thermal_avg / Bt^2
    beta_tor_thermal_norm = beta_tor_thermal * eqt.boundary.minor_radius * abs(Bt) / abs(Ip / 1e6) * 1.0e2
    return beta_tor_thermal_norm
end

"""
    ion_element(species::Symbol)

returns a `core_profiles__profiles_1d___ion` structure populated with the element information
"""
function ion_element(species::Symbol)
    ion = IMAS.core_profiles__profiles_1d___ion()
    element = resize!(ion.element, 1)
    if species == :H
        element.z_n = 1
        element.a = 1
    elseif species == :D
        element.z_n = 1
        element.a = 2
    elseif species == :DT
        element.z_n = 1
        element.a = 2.5
    elseif species == :T
        element.z_n = 1
        element.a = 3
    elseif species == :He
        element.z_n = 2
        element.a = 4
    elseif species == :C
        element.z_n = 6
        element.a = 12
    elseif species == :Ne
        element.z_n = 10
        element.a = 20
    else
        error("Element $species is not recognized. Add it to the `IMAS.ion_element()` function.")
    end
    ion.label = String(species)
    return ion
end

"""
    new_source(
        source::IMAS.core_sources__source,
        index::Int,
        name::String,
        rho::Union{AbstractVector,AbstractRange},
        volume::Union{AbstractVector,AbstractRange};
        electrons_energy::Union{AbstractVector,Missing}=missing,
        electrons_power_inside::Union{AbstractVector,Missing}=missing,
        total_ion_energy::Union{AbstractVector,Missing}=missing,
        total_ion_power_inside::Union{AbstractVector,Missing}=missing,
        electrons_particles::Union{AbstractVector,Missing}=missing,
        electrons_particles_inside::Union{AbstractVector,Missing}=missing,
        j_parallel::Union{AbstractVector,Missing}=missing,
        current_parallel_inside::Union{AbstractVector,Missing}=missing,
        momentum_tor::Union{AbstractVector,Missing}=missing,
        torque_tor_inside::Union{AbstractVector,Missing}=missing
    )

Populates the IMAS.core_sources__source with given heating, particle, current, momentun profiles
"""
function new_source(
    source::IMAS.core_sources__source,
    index::Int,
    name::String,
    rho::Union{AbstractVector,AbstractRange},
    volume::Union{AbstractVector,AbstractRange};
    electrons_energy::Union{AbstractVector,Missing}=missing,
    electrons_power_inside::Union{AbstractVector,Missing}=missing,
    total_ion_energy::Union{AbstractVector,Missing}=missing,
    total_ion_power_inside::Union{AbstractVector,Missing}=missing,
    electrons_particles::Union{AbstractVector,Missing}=missing,
    electrons_particles_inside::Union{AbstractVector,Missing}=missing,
    j_parallel::Union{AbstractVector,Missing}=missing,
    current_parallel_inside::Union{AbstractVector,Missing}=missing,
    momentum_tor::Union{AbstractVector,Missing}=missing,
    torque_tor_inside::Union{AbstractVector,Missing}=missing
)

    source.identifier.name = name
    source.identifier.index = index
    resize!(source.profiles_1d)
    cs1d = source.profiles_1d[]
    cs1d.grid.rho_tor_norm = rho
    cs1d.grid.volume = volume

    if electrons_energy !== missing
        cs1d.electrons.energy = interp1d(LinRange(0, 1, length(electrons_energy)), electrons_energy).(cs1d.grid.rho_tor_norm)
    end
    if electrons_power_inside !== missing
        cs1d.electrons.power_inside = interp1d(LinRange(0, 1, length(electrons_power_inside)), electrons_power_inside).(cs1d.grid.rho_tor_norm)
    end

    if total_ion_energy !== missing
        cs1d.total_ion_energy = interp1d(LinRange(0, 1, length(total_ion_energy)), total_ion_energy).(cs1d.grid.rho_tor_norm)
    end
    if total_ion_power_inside !== missing
        cs1d.total_ion_power_inside = interp1d(LinRange(0, 1, length(total_ion_power_inside)), total_ion_power_inside).(cs1d.grid.rho_tor_norm)
    end

    if electrons_particles !== missing
        cs1d.electrons.particles = interp1d(LinRange(0, 1, length(electrons_particles)), electrons_particles).(cs1d.grid.rho_tor_norm)
    end
    if electrons_particles_inside !== missing
        cs1d.electrons.particles_inside = interp1d(LinRange(0, 1, length(electrons_particles_inside)), electrons_particles_inside).(cs1d.grid.rho_tor_norm)
    end

    if j_parallel !== missing
        cs1d.j_parallel = interp1d(LinRange(0, 1, length(j_parallel)), j_parallel).(cs1d.grid.rho_tor_norm)
    end
    if current_parallel_inside !== missing
        cs1d.current_parallel_inside = interp1d(LinRange(0, 1, length(current_parallel_inside)), current_parallel_inside).(cs1d.grid.rho_tor_norm)
    end

    if momentum_tor !== missing
        cs1d.momentum_tor = interp1d(LinRange(0, 1, length(momentum_tor)), momentum_tor).(cs1d.grid.rho_tor_norm)
    end
    if torque_tor_inside !== missing
        cs1d.torque_tor_inside = interp1d(LinRange(0, 1, length(torque_tor_inside)), torque_tor_inside).(cs1d.grid.rho_tor_norm)
    end

    return source
end

"""
    sivukhin_fraction(cp1d::IMAS.core_profiles__profiles_1d, particle_energy::Real, particle_mass::Real)

Compute a low-accuracy but fast approximation to the ion heating fraction (for alpha particles and beam particles).
"""
function sivukhin_fraction(cp1d::IMAS.core_profiles__profiles_1d, particle_energy::Real, particle_mass::Real)
    Te = cp1d.electrons.temperature
    ne = cp1d.electrons.density
    rho = cp1d.grid.rho_tor_norm

    particle_mass = particle_mass * constants.m_p

    tp = typeof(promote(Te[1], ne[1], rho[1])[1])
    c_a = zeros(tp, length(rho))
    W_crit = similar(c_a)
    ion_elec_fraction = similar(W_crit)
    for ion in cp1d.ion
        ni = ion.density
        Zi = ion.element[1].z_n
        mi = ion.element[1].a * constants.m_p
        c_a .+= (ni ./ ne) .* Zi .^ 2 .* (mi ./ particle_mass)
    end

    W_crit = Te .* (4.0 .* sqrt.(constants.m_e / particle_mass) ./ (3.0 * sqrt(pi) .* c_a)) .^ (-2.0 / 3.0)

    x = particle_energy ./ W_crit
    for (idx, x_i) in enumerate(x)
        y = x_i .* rho
        f = integrate(y, 1.0 ./ (1.0 .+ y .^ 1.5))
        ion_elec_fraction[idx] = f / x_i
    end

    return ion_elec_fraction
end

function spitzer_conductivity(ne, Te, Zeff)
    return 1.9012e4 .* Te .^ 1.5 ./ (Zeff .* 0.58 .+ 0.74 ./ (0.76 .+ Zeff) .* lnLambda_e(ne, Te))
end

function collision_frequencies(dd::IMAS.dd)
    # from TGYRO `collision_rates` subroutine
    cp1d = dd.core_profiles.profiles_1d[]

    Te = cp1d.electrons.temperature # ev
    ne = cp1d.electrons.density / 1E6 # cm^-3
    me = constants.m_e * 1E3 # g
    mp = constants.m_p * 1E3 # g
    e = 4.8032e-10 # statcoul
    k = 1.6022e-12 # erg/eV

    loglam = 24.0 .- log.(sqrt.(ne) ./ Te)

    # 1/tau_ee (Belli 2008) in 1/s
    nue = sqrt(2) .* pi .* ne * e^4.0 .* loglam ./ (sqrt(me) * (k * Te) .^ 1.5)

    # 1/tau_ii (Belli 2008) in 1/s
    nui = zeros(length(Te))
    for ion in cp1d.ion
        Ti = ion.temperature
        ni = ion.density / 1E6
        Zi = ion.element[1].z_n
        mi = ion.element[1].a * mp
        nui += sqrt(2) .* pi .* ni .* Zi .* e^4.0 .* loglam ./ (sqrt.(mi) .* (k .* Ti) .^ 1.5)
    end

    # c_exch = 1.8e-19 is the formulary exch. coefficient
    c_exch = 2.0 * (4.0 / 3) * sqrt(2.0 * pi) * e^4 / k^1.5

    # nu_exch in 1/s
    nu_exch = zeros(length(Te))
    for ion in cp1d.ion
        Ti = ion.temperature
        ni = ion.density / 1E6
        Zi = ion.element[1].z_n
        mi = ion.element[1].a * mp
        nu_exch .+= c_exch .* sqrt(me * mi) * Zi^2 .* ni .* loglam ./ (me .* Ti .+ mi .* Te) .^ 1.5
    end

    return nue, nui, nu_exch
end

function Sauter_neo2021_bootstrap(dd::IMAS.dd)
    eqt = dd.equilibrium.time_slice[]
    cp1d = dd.core_profiles.profiles_1d[]
    return Sauter_neo2021_bootstrap(eqt, cp1d)
end

function Sauter_neo2021_bootstrap(eqt::IMAS.equilibrium__time_slice, cp1d::IMAS.core_profiles__profiles_1d)
    rho = cp1d.grid.rho_tor_norm
    rho_eq = eqt.profiles_1d.rho_tor_norm

    Te = cp1d.electrons.temperature
    Ti = cp1d.ion[1].temperature
    pressure_thermal = cp1d.pressure_thermal
    R_pe = cp1d.electrons.pressure ./ pressure_thermal
    Zeff = cp1d.zeff

    psi_cp = cp1d.grid.psi ./ 2pi
    dpsi = gradient(psi_cp)
    dP_dpsi = gradient(pressure_thermal) ./ dpsi
    dTi_dpsi = gradient(Ti) ./ dpsi
    dTe_dpsi = gradient(Te) ./ dpsi

    fT = interp1d(rho_eq, eqt.profiles_1d.trapped_fraction).(rho)
    I_psi = interp1d(rho_eq, eqt.profiles_1d.f).(rho)

    nue = nuestar(eqt, cp1d)
    nui = nuistar(eqt, cp1d)

    # neo 2021
    f31teff = fT ./ (
        1
        .+
        (0.67 .* (1 .- 0.7 .* fT) .* sqrt.(nue)) ./ (0.56 .+ 0.44 .* Zeff)
        .+
        (0.52 .+ 0.086 .* sqrt.(nue)) .* (1 .+ 0.87 .* fT) .* nue ./ (1 .+ 1.13 .* (Zeff .- 1) .^ 0.5))
    X = f31teff
    F31 = (
        (1 .+ 0.15 ./ (Zeff .^ 1.2 .- 0.71)) .* X
        .-
        0.22 ./ (Zeff .^ 1.2 .- 0.71) .* X .^ 2
        .+
        0.01 ./ (Zeff .^ 1.2 .- 0.71) .* X .^ 3
        .+
        0.06 ./ (Zeff .^ 1.2 .- 0.71) .* X .^ 4
    )

    f32eeteff = fT ./ (1 .+ (0.23 .* (1 .- 0.96 .* fT) .* sqrt.(nue)) ./ Zeff .^ 0.5
                       .+
                       (0.13 .* (1 .- 0.38 .* fT) .* nue ./ Zeff .^ 2)
                       .*
                       (sqrt.(1 .+ 2 .* (Zeff .- 1) .^ 0.5) .+ fT .^ 2 .* sqrt.((0.075 .+ 0.25 .* (Zeff .- 1) .^ 2) .* nue))
    )

    X = f32eeteff
    F32ee = (0.1 .+ 0.6 .* Zeff) ./ (Zeff .* (0.77 .+ 0.63 .* (1 .+ (Zeff .- 1) .^ 1.1))) .* (X .- X .^ 4)
    (
        .+0.7 ./ (1 .+ 0.2 .* Zeff) .* (X .^ 2 .- X .^ 4 .- 1.2 .* (X .^ 3 .- X .^ 4)) .+ 1.3 ./ (1 .+ 0.5 .* Zeff) .* X .^ 4
    )

    f32eiteff = fT ./ (
        1
        .+
        ((0.87 .* (1 .+ 0.39 .* fT) .* sqrt.(nue)) ./ (1 .+ 2.95 .* (Zeff .- 1) .^ 2))
        .+
        1.53 .* (1 .- 0.37 .* fT) .* nue .* (2 .+ 0.375 .* (Zeff .- 1)))

    Y = f32eiteff

    F32ei = (
        .-(0.4 .+ 1.93 .* Zeff) ./ (Zeff .* (0.8 .+ 0.6 .* Zeff)) .* (Y .- Y .^ 4)
        .+
        5.5 ./ (1.5 .+ 2 .* Zeff) .* (Y .^ 2 .- Y .^ 4 .- 0.8 .* (Y .^ 3 .- Y .^ 4))
        .-
        1.3 ./ (1 .+ 0.5 .* Zeff) .* Y .^ 4
    )

    L_32 = F32ee .+ F32ei

    f34teff = fT ./ (
        (1 .+ 0.25 .* (1 .- 0.7 .* fT) .* sqrt.(nue) .* (1 .+ 0.45 .* (Zeff .- 1) .^ 0.5))
        .+
        (0.61 .* (1 .- 0.41 .* fT) .* nue) ./ (Zeff .^ 0.5)
    )

    X = f34teff
    L_34 = (
        (1 .+ 0.15 ./ (Zeff .^ 1.2 .- 0.71)) .* X
        .-
        0.22 ./ (Zeff .^ 1.2 .- 0.71) .* X .^ 2
        .+
        0.01 ./ (Zeff .^ 1.2 .- 0.71) .* X .^ 3
        .+
        0.06 ./ (Zeff .^ 1.2 .- 0.71) .* X .^ 4
    )
    alpha0 = (
        .-(0.62 .+ 0.055 .* (Zeff .- 1)) ./ (0.53 .+ 0.17 .* (Zeff .- 1)) .* (1 .- fT) ./ (1 .- (0.31 .- 0.065 .* (Zeff .- 1)) .* fT .- 0.25 .* fT .^ 2)
    )
    alpha = ((alpha0 .+ 0.7 .* Zeff .* fT .^ 0.5 .* sqrt.(nui)) ./ (1 .+ 0.18 .* sqrt.(nui)) .- 0.002 .* nui .^ 2 .* fT .^ 6) .* (
        1 ./ (1 .+ 0.004 .* nui .^ 2 .* fT .^ 6)
    )

    bra1 = F31 .* dP_dpsi ./ cp1d.electrons.pressure
    bra2 = L_32 .* dTe_dpsi ./ Te
    bra3 = L_34 .* alpha .* (1 .- R_pe) ./ R_pe .* dTi_dpsi ./ Ti

    equilibrium = top_ids(eqt)
    B0 = get_time_array(equilibrium.vacuum_toroidal_field, :b0, eqt.time)
    j_boot = -I_psi .* cp1d.electrons.pressure .* sign(eqt.global_quantities.ip) .* (bra1 .+ bra2 .+ bra3) ./ B0

    return j_boot
end

function nuestar(dd::IMAS.dd)
    eqt = dd.equilibrium.time_slice[]
    cp1d = dd.core_profiles.profiles_1d[]
    return nuestar(eqt, cp1d)
end

function nuestar(eqt::IMAS.equilibrium__time_slice, cp1d::IMAS.core_profiles__profiles_1d)
    rho = cp1d.grid.rho_tor_norm
    Te = cp1d.electrons.temperature
    ne = cp1d.electrons.density
    Zeff = cp1d.zeff

    R = (eqt.profiles_1d.r_outboard + eqt.profiles_1d.r_inboard) / 2.0
    R = interp1d(eqt.profiles_1d.rho_tor_norm, R).(rho)
    a = (eqt.profiles_1d.r_outboard - eqt.profiles_1d.r_inboard) / 2.0
    a = interp1d(eqt.profiles_1d.rho_tor_norm, a).(rho)

    eps = a ./ R

    q = interp1d(eqt.profiles_1d.rho_tor_norm, eqt.profiles_1d.q).(rho)

    return 6.921e-18 .* abs.(q) .* R .* ne .* Zeff .* lnLambda_e(ne, Te) ./ (Te .^ 2 .* eps .^ 1.5)
end

function nuistar(dd::IMAS.dd)
    eqt = dd.equilibrium.time_slice[]
    cp1d = dd.core_profiles.profiles_1d[]
    return nuistar(eqt, cp1d)
end

function nuistar(eqt::IMAS.equilibrium__time_slice, cp1d::IMAS.core_profiles__profiles_1d)
    rho = cp1d.grid.rho_tor_norm
    Zeff = cp1d.zeff

    R = (eqt.profiles_1d.r_outboard + eqt.profiles_1d.r_inboard) / 2.0
    R = interp1d(eqt.profiles_1d.rho_tor_norm, R).(rho)
    a = (eqt.profiles_1d.r_outboard - eqt.profiles_1d.r_inboard) / 2.0
    a = interp1d(eqt.profiles_1d.rho_tor_norm, a).(rho)

    eps = a ./ R

    q = interp1d(eqt.profiles_1d.rho_tor_norm, eqt.profiles_1d.q).(rho)
    ne = cp1d.electrons.density
    ni = sum([ion.density for ion in cp1d.ion])
    Ti = cp1d.ion[1].temperature

    Zavg = ne ./ ni

    return 4.90e-18 .* abs.(q) .* R .* ni .* Zeff .^ 4 .* lnLambda_i(ni, Ti, Zavg) ./ (Ti .^ 2 .* eps .^ 1.5)
end

function lnLambda_e(ne, Te)
    return 23.5 .- log.(sqrt.(ne ./ 1e6) .* Te .^ (-5.0 ./ 4.0)) .- (1e-5 .+ (log.(Te) .- 2) .^ 2 ./ 16.0) .^ 0.5
end

function lnLambda_i(ni, Ti, Zavg)
    return 30.0 .- log.(Zavg .^ 3 .* sqrt.(ni) ./ (Ti .^ 1.5))
end

function nclass_conductivity(dd::IMAS.dd)
    eqt = dd.equilibrium.time_slice[]
    cp1d = dd.core_profiles.profiles_1d[]
    return nclass_conductivity(eqt, cp1d)
end

"""
    nclass_conductivity(eqt::IMAS.equilibrium__time_slice, cp1d::IMAS.core_profiles__profiles_1d)

Calculates the neo-classical conductivity in 1/(Ohm*meter) based on the neo 2021 modifcation and stores it in dd
More info see omfit_classes.utils_fusion.py nclass_conductivity function
"""
function nclass_conductivity(eqt::IMAS.equilibrium__time_slice, cp1d::IMAS.core_profiles__profiles_1d)
    rho = cp1d.grid.rho_tor_norm
    Te = cp1d.electrons.temperature
    ne = cp1d.electrons.density
    Zeff = cp1d.zeff

    trapped_fraction = interp1d(eqt.profiles_1d.rho_tor_norm, eqt.profiles_1d.trapped_fraction).(rho)

    nue = nuestar(eqt, cp1d)

    # neo 2021
    f33teff =
        trapped_fraction ./ (
            1 .+ 0.25 .* (1 .- 0.7 .* trapped_fraction) .* sqrt.(nue) .* (1 .+ 0.45 .* (Zeff .- 1) .^ 0.5) .+
            0.61 .* (1 .- 0.41 .* trapped_fraction) .* nue ./ Zeff .^ 0.5
        )

    F33 = 1 .- (1 .+ 0.21 ./ Zeff) .* f33teff .+ 0.54 ./ Zeff .* f33teff .^ 2 .- 0.33 ./ Zeff .* f33teff .^ 3

    conductivity_parallel = spitzer_conductivity(ne, Te, Zeff) .* F33

    return conductivity_parallel
end

"""
    j_ohmic_steady_state!(eqt::IMAS.equilibrium__time_slice, cp1d::IMAS.core_profiles__profiles_1d)

Sets j_ohmic and j_total to what it would be at steady-state, based on parallel conductivity and j_non_inductive
"""
function j_ohmic_steady_state!(eqt::IMAS.equilibrium__time_slice, cp1d::IMAS.core_profiles__profiles_1d)
    j_non_inductive_tor = Jpar_2_Jtor(cp1d.grid.rho_tor_norm, cp1d.j_non_inductive, true, eqt)
    I_ohmic = eqt.global_quantities.ip - integrate(cp1d.grid.area, j_non_inductive_tor)
    j_ohmic = I_ohmic .* cp1d.conductivity_parallel ./ integrate(cp1d.grid.area, cp1d.conductivity_parallel)
    cp1d.j_total = cp1d.j_non_inductive + j_ohmic
    if typeof(getfield(cp1d, :j_ohmic)) <: Function
        @assert all(j_ohmic .≈ cp1d.j_ohmic)
    else
        cp1d.j_ohmic = j_ohmic
    end
    return j_ohmic
end

"""
    DT_fusion_source!(dd::IMAS.dd)

Calculates DT fusion heating with an estimation of the alpha slowing down to the ions and electrons and modifies dd.core_sources
"""
function DT_fusion_source!(dd::IMAS.dd)
    cp1d = dd.core_profiles.profiles_1d[]

    fast_helium_energy = 3.5e6 * 1.6022e-12 * 1e-7  # Joules
    # Table VII of H.-S. Bosch and G.M. Hale, Nucl. Fusion 32 (1992) 611.
    c1 = 1.17302e-9
    c2 = 1.51361e-2
    c3 = 7.51886e-2
    c4 = 4.60643e-3
    c5 = 1.3500e-2
    c6 = -1.06750e-4
    c7 = 1.36600e-5
    bg = 34.3827
    er = 1.124656e6

    # Find the right D-T density
    ion_list = [ion.label for ion in cp1d.ion]
    if "D" in ion_list && "T" in ion_list && length(findall(ion -> isequal(ion, "T"), ion_list)) < 2
        D_index = findfirst(ion -> isequal(ion, "D"), ion_list)
        n_deuterium = cp1d.ion[D_index].density
        T_index = findfirst(ion -> isequal(ion, "T"), ion_list)
        n_tritium = cp1d.ion[T_index].density
        Ti = (cp1d.ion[D_index].temperature + cp1d.ion[T_index].temperature) ./ 2.0 .* 1e-3 # keV
    elseif "DT" in ion_list
        DT_index = findfirst(ion -> isequal(ion, "DT"), ion_list)
        n_deuterium = n_tritium = cp1d.ion[DT_index].density ./ 2
        Ti = cp1d.ion[DT_index].temperature .* 1e-3 # keV
    else
        return dd
    end

    r0 = Ti .* (c2 .+ Ti .* (c4 .+ Ti .* c6)) ./ (1.0 .+ Ti .* (c3 .+ Ti .* (c5 .+ Ti .* c7)))
    theta = Ti ./ (1.0 .- r0)
    xi = (bg .^ 2 ./ (4.0 .* theta)) .^ (1.0 ./ 3.0)
    sigv = c1 .* theta .* sqrt.(xi ./ (er .* Ti .^ 3)) .* exp.(-3.0 .* xi)

    reactivity = sigv / 1e6  # m^3/s

    alpha_power = n_deuterium .* n_tritium .* reactivity .* fast_helium_energy  # J/m^3/s = W/m^3

    ion_electron_fraction = sivukhin_fraction(cp1d, 3.5e6, 4.0)

    isource = resize!(dd.core_sources.source, "identifier.index" => 6; allow_multiple_matches=true)
    new_source(
        isource,
        6,
        "α heating",
        cp1d.grid.rho_tor_norm,
        cp1d.grid.volume;
        electrons_energy=alpha_power .* (1 .- ion_electron_fraction),
        total_ion_energy=alpha_power .* ion_electron_fraction
    )
    @ddtime(dd.summary.fusion.power.value = isource.profiles_1d[].total_ion_power_inside[end] + isource.profiles_1d[].electrons.power_inside[end])

    return dd
end

"""
    collisional_exchange_source!(dd::IMAS.dd)

Calculates collisional exchange source and modifies dd.core_sources
"""
function collisional_exchange_source!(dd::IMAS.dd)
    cp1d = dd.core_profiles.profiles_1d[]
    ne = cp1d.electrons.density
    Te = cp1d.electrons.temperature
    Ti = cp1d.ion[1].temperature

    nu_exch = collision_frequencies(dd)[3]
    delta = 1.5 .* nu_exch .* ne .* constants.e .* (Te .- Ti)

    isource = resize!(dd.core_sources.source, "identifier.index" => 11; allow_multiple_matches=true)
    new_source(isource, 11, "exchange", cp1d.grid.rho_tor_norm, cp1d.grid.volume; electrons_energy=-delta, total_ion_energy=delta)

    return dd
end

"""
    bremsstrahlung_source!(dd::IMAS.dd)

Calculates Bremsstrahlung radiation source and modifies dd.core_sources
"""
function bremsstrahlung_source!(dd::IMAS.dd)
    # Plasma estimated at ellipsoid torus for volume contribution (triangularity is small correction)
    cp1d = dd.core_profiles.profiles_1d[]
    ne = cp1d.electrons.density
    Te = cp1d.electrons.temperature

    # Bremsstrahlung radiation
    powerDensityBrem = -1.690e-38 .* ne .^ 2 .* cp1d.zeff .* sqrt.(Te)
    isource = resize!(dd.core_sources.source, "identifier.index" => 8)
    new_source(isource, 8, "Bremsstrahlung", cp1d.grid.rho_tor_norm, cp1d.grid.volume; electrons_energy=powerDensityBrem)
    return dd
end

"""
    ohmic_source!(dd::IMAS.dd)

Calculates the ohmic source and modifies dd.core_sources
"""
function ohmic_source!(dd::IMAS.dd)
    cp1d = dd.core_profiles.profiles_1d[]
<<<<<<< HEAD
    powerDensityOhm = ohmic_current_steady_state(eqt, cp1d) .^ 2 ./ cp1d.conductivity_parallel
=======
    powerDensityOhm = cp1d.j_ohmic .^ 2 ./ cp1d.conductivity_parallel
>>>>>>> 6a5a15b9
    isource = resize!(dd.core_sources.source, "identifier.index" => 7)
    new_source(isource, 7, "Ohmic heating", cp1d.grid.rho_tor_norm, cp1d.grid.volume; electrons_energy=powerDensityOhm, j_parallel=cp1d.j_ohmic)
    return dd
end

function total_sources(dd)
    total_sources(dd.core_sources, dd.core_profiles.profiles_1d[])
end

"""
    core_sources::IMAS.core_sources, cp1d::IMAS.core_profiles__profiles_1d)

Returns core_sources__source___profiles_1d with sources totals
"""
function total_sources(core_sources::IMAS.core_sources, cp1d::IMAS.core_profiles__profiles_1d)
    total_source1d = IMAS.core_sources__source___profiles_1d()
    total_source1d.grid.rho_tor_norm = rho = cp1d.grid.rho_tor_norm
    if !ismissing(cp1d.grid, :volume)
        total_source1d.grid.volume = cp1d.grid.volume
    end
    if !ismissing(cp1d.grid, :area)
        total_source1d.grid.area = cp1d.grid.area
    end
    total_source1d.time = cp1d.time

    all_indexes = [source.identifier.index for source in core_sources.source]

    for source in core_sources.source
        if source.identifier.index in [0]
            @warn "total_sources() skipping unspecified source with index $(source.identifier.index)"
            continue
        elseif 107 >= source.identifier.index >= 100
            @warn "total_sources() skipping combination source with index $(source.identifier.index)"
            continue
        elseif (source.identifier.index) in [1] && any(all_indexes .> 1)
            @warn "total_sources() skipping total source with index $(source.identifier.index)"
            continue
        elseif (source.identifier.index) in [200] && any(300 > all_indexes > 200)
            @warn "total_sources() skipping total radiation source with index $(source.identifier.index)"
            continue
        end
        source_name = ismissing(source.identifier, :name) ? "?" : source.identifier.name

        if isempty(source.profiles_1d)
            continue
        end
        @debug "total_sources() including $source_name source with index $(source.identifier.index)"
        source1d = source.profiles_1d[Float64(cp1d.time)]
        for sub in [nothing, :electrons]
            ids1 = total_source1d
            ids2 = source1d
            if sub !== nothing
                ids1 = getproperty(ids1, sub)
                ids2 = getproperty(ids2, sub)
            end
            for field in fieldnames(typeof(ids1))
                initialized = false
                if !ismissing(ids2, field)
                    y = getproperty(ids2, field)
                    if typeof(y) <: AbstractVector{T} where {T<:Real}
                        @debug((source_name, sub, field, typeof(getfield(ids1, field))))
                        if typeof(getfield(ids1, field)) <: Union{Missing,Function}
                            setproperty!(ids1, field, zeros(length(total_source1d.grid.rho_tor_norm)))
                            initialized = true
                        end
                        old_value = getproperty(ids1, field)
                        x = source1d.grid.rho_tor_norm
                        setproperty!(ids1, field, old_value .+ interp1d(x, y).(rho))
                    end
                end
            end
        end
    end

    # assign zeros to missing fields of total_sources
    for sub in [nothing, :electrons]
        ids1 = total_source1d
        if sub !== nothing
            ids1 = getproperty(ids1, sub)
        end
        for field in fieldnames(typeof(ids1))
            if ismissing(ids1, field)
                setproperty!(ids1, field, zeros(size(rho)))
            end
        end
    end

    return total_source1d
end

"""
    area(coil::IMAS.pf_active__coil)

returns cross sectional area of PF coils
"""
function area(coil::IMAS.pf_active__coil)
    return coil.element[1].geometry.rectangle.width * coil.element[1].geometry.rectangle.height
end

function energy_thermal(dd::IMAS.dd)
    return energy_thermal(dd.core_profiles.profiles_1d[])
end

function energy_thermal(cp1d::IMAS.core_profiles__profiles_1d)
    return 3 / 2 * integrate(cp1d.grid.volume, cp1d.pressure_thermal)
end

function ne_vol_avg(dd::IMAS.dd)
    return ne_vol_avg(dd.core_profiles.profiles_1d[])
end

function ne_vol_avg(cp1d::IMAS.core_profiles__profiles_1d)
    return integrate(cp1d.grid.volume, cp1d.electrons.density) / cp1d.grid.volume[end]
end

function tau_e_thermal(dd::IMAS.dd)
    return tau_e_thermal(dd.core_profiles.profiles_1d[], dd.core_sources)
end

<<<<<<< HEAD
function tau_e_thermal(cp1d::IMAS.core_profiles__profiles_1d, sources::IMAS.core_sources)
    # power losses due to radiation shouldn't be subtracted from tau_e_thermal
    radiation_indices = [8, 10] # [brehm, line]  # note synchlotron radation gets reabsorbed
=======
"""
    radiation_losses(sources::IMAS.core_sources)

Evaluate total plasma radiation losses [W] due to both bremsstrahlung and line radiation
Synchlotron radation is not considered since it gets reabsorbed
"""
function radiation_losses(sources::IMAS.core_sources)
    radiation_indices = [8, 10] # [brehm, line]
>>>>>>> 6a5a15b9
    radiation_energy = 0.0
    for source in sources.source
        if source.identifier.index ∈ radiation_indices
            radiation_energy += source.profiles_1d[].electrons.power_inside[end]
        end
    end
    return radiation_energy
end

"""
    tau_e_thermal(cp1d::IMAS.core_profiles__profiles_1d, sources::IMAS.core_sources)

Evaluate thermal energy confinement time
"""
function tau_e_thermal(cp1d::IMAS.core_profiles__profiles_1d, sources::IMAS.core_sources)
    # power losses due to radiation shouldn't be subtracted from tau_e_thermal
    radiation_energy = radiation_losses(sources)
    total_source = IMAS.total_sources(sources, cp1d)
    total_power_inside = total_source.electrons.power_inside[end] + total_source.total_ion_power_inside[end]
    return energy_thermal(cp1d) / (total_power_inside - radiation_energy)
end

function tau_e_h98(dd::IMAS.dd; time=missing)
    if time === missing
        time = dd.global_time
    end

    eqt = dd.equilibrium.time_slice[Float64(time)]
    cp1d = dd.core_profiles.profiles_1d[Float64(time)]

    total_source = IMAS.total_sources(dd.core_sources, cp1d)
    total_power_inside = total_source.electrons.power_inside[end] + total_source.total_ion_power_inside[end]
    isotope_factor = integrate(cp1d.grid.volume, sum([ion.density .* ion.element[1].a for ion in cp1d.ion if ion.element[1].z_n == 1])) /
                     integrate(cp1d.grid.volume, sum([ion.density for ion in cp1d.ion if ion.element[1].z_n == 1]))

    tau98 = (
        0.0562
        * abs(eqt.global_quantities.ip / 1e6)^0.93
        * abs(get_time_array(dd.equilibrium.vacuum_toroidal_field, :b0, time))^0.15
        * (total_power_inside / 1e6)^-0.69
        * (ne_vol_avg(cp1d) / 1e19)^0.41
        * isotope_factor^0.19
        * dd.equilibrium.vacuum_toroidal_field.r0^1.97
        * (dd.equilibrium.vacuum_toroidal_field.r0 / eqt.boundary.minor_radius)^-0.58
        * eqt.boundary.elongation^0.78)
    return tau98
end

"""
    JtoR_2_JparB(rho_tor_norm, JtoR, includes_bootstrap, eqt::IMAS.equilibrium__time_slice)

Given <Jt/R> returns <J⋅B>
Transformation obeys <J⋅B> = (1/f)*(<B^2>/<1/R^2>)*(<Jt/R> + dp/dpsi*(1 - f^2*<1/R^2>/<B^2>))
Includes_bootstrap set to true if input current includes bootstrap
NOTE: Jtor ≂̸ JtoR
JtoR = = <Jt/R> = <Jt/R>/<1/R> * <1/R> = Jtor * <1/R> = Jtor * gm9
NOTE: Jpar ≂̸ JparB
JparB = Jpar * B0
"""
function JtoR_2_JparB(rho_tor_norm, JtoR, includes_bootstrap::Bool, eqt::IMAS.equilibrium__time_slice)
    rho_eq = eqt.profiles_1d.rho_tor_norm
    fsa_B2 = interp1d(rho_eq, eqt.profiles_1d.gm5).(rho_tor_norm)
    fsa_invR2 = interp1d(rho_eq, eqt.profiles_1d.gm1).(rho_tor_norm)
    f = interp1d(rho_eq, eqt.profiles_1d.f).(rho_tor_norm)
    dpdpsi = interp1d(rho_eq, eqt.profiles_1d.dpressure_dpsi).(rho_tor_norm)
    if includes_bootstrap
        # diamagnetic term to get included with bootstrap currrent
        JtoR_dia = dpdpsi .* (1.0 .- fsa_invR2 .* f .^ 2 ./ fsa_B2) .* 2pi
        return fsa_B2 .* (JtoR .+ JtoR_dia) ./ (f .* fsa_invR2)
    else
        return fsa_B2 * JtoR / (f * fsa_invR2)
    end
end

"""
    JparB_2_JtoR(rho_tor_norm, JparB, includes_bootstrap, eqt::IMAS.equilibrium__time_slice)

Given <J⋅B> returns <Jt/R>
Transformation obeys <J⋅B> = (1/f)*(<B^2>/<1/R^2>)*(<Jt/R> + dp/dpsi*(1 - f^2*<1/R^2>/<B^2>))
Includes_bootstrap set to true if input current includes bootstrap
NOTE: Jtor ≂̸ JtoR
JtoR = = <Jt/R> = <Jt/R>/<1/R> * <1/R> = Jtor * <1/R> = Jtor * gm9
NOTE: Jpar ≂̸ JparB
JparB = Jpar * B0
"""
function JparB_2_JtoR(rho_tor_norm, JparB, includes_bootstrap::Bool, eqt::IMAS.equilibrium__time_slice)
    rho_eq = eqt.profiles_1d.rho_tor_norm
    fsa_B2 = interp1d(rho_eq, eqt.profiles_1d.gm5).(rho_tor_norm)
    fsa_invR2 = interp1d(rho_eq, eqt.profiles_1d.gm1).(rho_tor_norm)
    f = interp1d(rho_eq, eqt.profiles_1d.f).(rho_tor_norm)
    dpdpsi = interp1d(rho_eq, eqt.profiles_1d.dpressure_dpsi).(rho_tor_norm)
    if includes_bootstrap
        # diamagnetic term to get included with bootstrap currrent
        JtoR_dia = dpdpsi .* (1.0 .- fsa_invR2 .* f .^ 2 ./ fsa_B2) .* 2pi
        return f .* fsa_invR2 .* JparB ./ fsa_B2 .- JtoR_dia
    else
        return f .* fsa_invR2 .* JparB ./ fsa_B2
    end
end

function Jpar_2_Jtor(rho_tor_norm, Jpar, includes_bootstrap::Bool, eqt::IMAS.equilibrium__time_slice)
    eq = top_ids(eqt)
    B0 = interp1d(eq.time, eq.vacuum_toroidal_field.b0, :constant).(eqt.time)
    JparB = Jpar .* B0
    JtoR = JparB_2_JtoR(rho_tor_norm, JparB, includes_bootstrap, eqt)
    rho_eq = eqt.profiles_1d.rho_tor_norm
    Jtor = JtoR ./ interp1d(rho_eq, eqt.profiles_1d.gm9).(rho_tor_norm)
    return Jtor
end

function Jtor_2_Jpar(rho_tor_norm, Jtor, includes_bootstrap::Bool, eqt::IMAS.equilibrium__time_slice)
    rho_eq = eqt.profiles_1d.rho_tor_norm
    JtoR = Jtor .* interp1d(rho_eq, eqt.profiles_1d.gm9).(rho_tor_norm)
    JparB = JtoR_2_JparB(rho_tor_norm, JtoR, includes_bootstrap, eqt)
    eq = top_ids(eqt)
    B0 = interp1d(eq.time, eq.vacuum_toroidal_field.b0, :constant).(eqt.time)
    Jpar = JparB ./ B0
    return Jpar
end

"""
    centroid(x::Vector{T}, y::Vector{T}) where {T <: Real}

Calculate centroid of polygon
"""
function centroid(x::Vector{T}, y::Vector{T}) where {T<:Real}
    dy = diff(y)
    dx = diff(x)
    x0 = (x[2:end] .+ x[1:end-1]) .* 0.5
    y0 = (y[2:end] .+ y[1:end-1]) .* 0.5
    A = sum(dy .* x0)
    x_c = -sum(dx .* y0 .* x0) ./ A
    y_c = sum(dy .* x0 .* y0) ./ A
    return x_c, y_c
end

"""
    area(x::Vector{T}, y::Vector{T}) where {T <: Real}

Calculate area of polygon
"""
function area(x::Vector{T}, y::Vector{T}) where {T<:Real}
    x1 = x[1:end-1]
    x2 = x[2:end]
    y1 = y[1:end-1]
    y2 = y[2:end]
    return abs.(sum(x1 .* y2) - sum(y1 .* x2)) ./ 2
end

"""
    toroidal_volume(x::Vector{T}, y::Vector{T}) where {T <: Real}

Calculate volume of polygon revolved around x=0
"""
function toroidal_volume(x::Vector{T}, y::Vector{T}) where {T<:Real}
    return area(x, y) * 2pi * centroid(x, y)[1]
end

function func_nested_layers(layer::IMAS.build__layer, func::Function)
    if layer.fs == Int(_lhfs_)
        return func(layer)
    else
        i = index(layer)
        if layer.fs == Int(_hfs_)
            layer_in = parent(layer)[i+1]
        else
            layer_in = parent(layer)[i-1]
        end
        return func(layer) - func(layer_in)
    end
end

"""
    area(layer::IMAS.build__layer)

Calculate area of a build layer outline
"""
function area(layer::IMAS.build__layer)
    func_nested_layers(layer, l -> area(l.outline.r, l.outline.z))
end

"""
    volume(layer::IMAS.build__layer)

Calculate volume of a build layer outline revolved around x=0
"""
function volume(layer::IMAS.build__layer)
    func_nested_layers(layer, l -> toroidal_volume(l.outline.r, l.outline.z))
end

"""
    bunit(eqt::IMAS.equilibrium__time_slice)

Calculate bunit from equilibrium
"""
function bunit(eqt::IMAS.equilibrium__time_slice)
    eq1d = eqt.profiles_1d
    rmin = 0.5 * (eq1d.r_outboard - eq1d.r_inboard)
    phi = eq1d.phi
    return centraldiff(phi) ./ centraldiff(2 * pi * rmin) ./ rmin
end<|MERGE_RESOLUTION|>--- conflicted
+++ resolved
@@ -1274,11 +1274,7 @@
 """
 function ohmic_source!(dd::IMAS.dd)
     cp1d = dd.core_profiles.profiles_1d[]
-<<<<<<< HEAD
-    powerDensityOhm = ohmic_current_steady_state(eqt, cp1d) .^ 2 ./ cp1d.conductivity_parallel
-=======
     powerDensityOhm = cp1d.j_ohmic .^ 2 ./ cp1d.conductivity_parallel
->>>>>>> 6a5a15b9
     isource = resize!(dd.core_sources.source, "identifier.index" => 7)
     new_source(isource, 7, "Ohmic heating", cp1d.grid.rho_tor_norm, cp1d.grid.volume; electrons_energy=powerDensityOhm, j_parallel=cp1d.j_ohmic)
     return dd
@@ -1398,11 +1394,6 @@
     return tau_e_thermal(dd.core_profiles.profiles_1d[], dd.core_sources)
 end
 
-<<<<<<< HEAD
-function tau_e_thermal(cp1d::IMAS.core_profiles__profiles_1d, sources::IMAS.core_sources)
-    # power losses due to radiation shouldn't be subtracted from tau_e_thermal
-    radiation_indices = [8, 10] # [brehm, line]  # note synchlotron radation gets reabsorbed
-=======
 """
     radiation_losses(sources::IMAS.core_sources)
 
@@ -1411,7 +1402,6 @@
 """
 function radiation_losses(sources::IMAS.core_sources)
     radiation_indices = [8, 10] # [brehm, line]
->>>>>>> 6a5a15b9
     radiation_energy = 0.0
     for source in sources.source
         if source.identifier.index ∈ radiation_indices
@@ -1428,10 +1418,9 @@
 """
 function tau_e_thermal(cp1d::IMAS.core_profiles__profiles_1d, sources::IMAS.core_sources)
     # power losses due to radiation shouldn't be subtracted from tau_e_thermal
-    radiation_energy = radiation_losses(sources)
     total_source = IMAS.total_sources(sources, cp1d)
     total_power_inside = total_source.electrons.power_inside[end] + total_source.total_ion_power_inside[end]
-    return energy_thermal(cp1d) / (total_power_inside - radiation_energy)
+    return energy_thermal(cp1d) / (total_power_inside - radiation_losses(sources))
 end
 
 function tau_e_h98(dd::IMAS.dd; time=missing)
@@ -1443,7 +1432,7 @@
     cp1d = dd.core_profiles.profiles_1d[Float64(time)]
 
     total_source = IMAS.total_sources(dd.core_sources, cp1d)
-    total_power_inside = total_source.electrons.power_inside[end] + total_source.total_ion_power_inside[end]
+    total_power_inside = total_source.electrons.power_inside[end] + total_source.total_ion_power_inside[end] - radiation_losses(dd.core_sources)
     isotope_factor = integrate(cp1d.grid.volume, sum([ion.density .* ion.element[1].a for ion in cp1d.ion if ion.element[1].z_n == 1])) /
                      integrate(cp1d.grid.volume, sum([ion.density for ion in cp1d.ion if ion.element[1].z_n == 1]))
 
