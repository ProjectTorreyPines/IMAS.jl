import CoordinateConventions: cocos
import Interpolations
import Contour
import StaticArrays
import PolygonOps
import Optim
import NumericalIntegration: integrate, cumul_integrate

function Br_Bz_interpolant(r::AbstractRange, z::AbstractRange, psi::AbstractMatrix; cocos_number::Int = 11)
    cc = cocos(cocos_number)
    PSI_interpolant = Interpolations.CubicSplineInterpolation((r, z), psi)
    Br_vector_interpolant = (x, y) -> cc.sigma_RpZ * Interpolations.gradient(PSI_interpolant, x, y)[2] / x / (2 * pi)^cc.exp_Bp
    Bz_vector_interpolant = (x, y) -> -cc.sigma_RpZ * Interpolations.gradient(PSI_interpolant, x, y)[1] / x / (2 * pi)^cc.exp_Bp
    Br_Bz_vector_interpolant = (x, y) -> (Br_vector_interpolant(x, y), Bz_vector_interpolant(x, y))
    return Br_Bz_vector_interpolant
end


"""
    flux_surfaces(eq::equilibrium; upsample_factor::Int=1)

Update flux surface averaged and geometric quantities in the equilibrium IDS
The original psi grid can be upsampled by a `upsample_factor` to get higher resolution flux surfaces
"""
function flux_surfaces(eq::equilibrium; upsample_factor::Int = 1)
    for time_index = 1:length(eq.time_slice)
        flux_surfaces(eq.time_slice[time_index]; upsample_factor)
    end
    return eq
end

"""
    flux_surfaces(eqt::equilibrium__time_slice; upsample_factor::Int=1)

Update flux surface averaged and geometric quantities for a given equilibrum IDS time slice
The original psi grid can be upsampled by a `upsample_factor` to get higher resolution flux surfaces
"""
function flux_surfaces(eqt::equilibrium__time_slice; upsample_factor::Int = 1)
    R0 = eqt.boundary.geometric_axis.r
    B0 = eqt.profiles_1d.f[end] / R0
    return flux_surfaces(eqt, B0, R0; upsample_factor)
end

"""
    flux_surfaces(eqt::equilibrium__time_slice, B0::Real, R0::Real; upsample_factor::Int=1)

Update flux surface averaged and geometric quantities for a given equilibrum IDS time slice, B0 and R0
The original psi grid can be upsampled by a `upsample_factor` to get higher resolution flux surfaces
"""
function flux_surfaces(eqt::equilibrium__time_slice, B0::Real, R0::Real; upsample_factor::Int = 1)
    cc = cocos(11)

    r_upsampled = r = range(eqt.profiles_2d[1].grid.dim1[1], eqt.profiles_2d[1].grid.dim1[end], length = length(eqt.profiles_2d[1].grid.dim1))
    z_upsampled = z = range(eqt.profiles_2d[1].grid.dim2[1], eqt.profiles_2d[1].grid.dim2[end], length = length(eqt.profiles_2d[1].grid.dim2))
    PSI_interpolant = Interpolations.CubicSplineInterpolation((r, z), eqt.profiles_2d[1].psi)
    PSI_upsampled = eqt.profiles_2d[1].psi

    # upsampling for high-resolution r,z flux surface coordinates
    if upsample_factor > 1
        r_upsampled = range(eqt.profiles_2d[1].grid.dim1[1], eqt.profiles_2d[1].grid.dim1[end], length = length(eqt.profiles_2d[1].grid.dim1) * upsample_factor)
        z_upsampled = range(eqt.profiles_2d[1].grid.dim2[1], eqt.profiles_2d[1].grid.dim2[end], length = length(eqt.profiles_2d[1].grid.dim2) * upsample_factor)
        PSI_upsampled = PSI_interpolant(r_upsampled, z_upsampled)
    end

    # Br and Bz evaluated through spline gradient
    Br_vector_interpolant = (x, y) -> [cc.sigma_RpZ * Interpolations.gradient(PSI_interpolant, x[k], y[k])[2] / x[k] / (2 * pi)^cc.exp_Bp for k = 1:length(x)]
    Bz_vector_interpolant = (x, y) -> [-cc.sigma_RpZ * Interpolations.gradient(PSI_interpolant, x[k], y[k])[1] / x[k] / (2 * pi)^cc.exp_Bp for k = 1:length(x)]

    # find magnetic axis
    res = Optim.optimize(x -> PSI_interpolant(x[1], x[2]), [r[Int(round(length(r) / 2))], z[Int(round(length(z) / 2))]], Optim.Newton(), Optim.Options(g_tol = 1E-8); autodiff = :forward)
    eqt.global_quantities.magnetic_axis.r = res.minimizer[1]
    eqt.global_quantities.magnetic_axis.z = res.minimizer[2]

    for item in [
        :elongation,
        :triangularity_lower,
        :triangularity_upper,
        :r_inboard,
        :r_outboard,
        :q,
        :dvolume_dpsi,
        :j_tor,
        :area,
        :volume,
        :gm1,
        :gm2,
        :gm4,
        :gm5,
        :gm8,
        :gm9,
        :phi,
        :trapped_fraction
    ]
        setproperty!(eqt.profiles_1d, item, zeros(eltype(eqt.profiles_1d.psi), size(eqt.profiles_1d.psi)))
    end

    PR = []
    PZ = []
    LL = []
    FLUXEXPANSION = []
    INT_FLUXEXPANSION_DL = zeros(length(eqt.profiles_1d.psi))
    BPL = zeros(length(eqt.profiles_1d.psi))
    for (k, psi_level0) in reverse(collect(enumerate(eqt.profiles_1d.psi)))

        if k == 1 # on axis flux surface is a synthetic one
            eqt.profiles_1d.elongation[1] = eqt.profiles_1d.elongation[2] - (eqt.profiles_1d.elongation[3] - eqt.profiles_1d.elongation[2])
            eqt.profiles_1d.triangularity_upper[1] = 0.0
            eqt.profiles_1d.triangularity_lower[1] = 0.0

            a = (eqt.profiles_1d.r_outboard[2] - eqt.profiles_1d.r_inboard[2]) / 100.0
            b = eqt.profiles_1d.elongation[1] * a

            t = range(0, 2 * pi, length = 17)
            pr = cos.(t) .* a .+ eqt.global_quantities.magnetic_axis.r
            pz = sin.(t) .* b .+ eqt.global_quantities.magnetic_axis.z

            # Extrema on array indices
            _, imaxr = findmax(pr)
            _, iminr = findmin(pr)
            _, imaxz = findmax(pz)
            _, iminz = findmin(pz)
            r_at_max_z, max_z = pr[imaxz], pz[imaxz]
            r_at_min_z, min_z = pr[iminz], pz[iminz]
            z_at_max_r, max_r = pz[imaxr], pr[imaxr]
            z_at_min_r, min_r = pz[iminr], pr[iminr]

        else  # other flux surfaces
            # trace flux surface
            pr, pz, psi_level = flux_surface(
                r_upsampled,
                z_upsampled,
                PSI_upsampled,
                eqt.profiles_1d.psi,
                eqt.global_quantities.magnetic_axis.r,
                eqt.global_quantities.magnetic_axis.z,
                psi_level0,
                true,
            )
            if length(pr) == 0
                error("Could not trace closed flux surface $k out of $(length(eqt.profiles_1d.psi)) at ψ = $(psi_level)")
            end

            # Extrema on array indices
            _, imaxr = findmax(pr)
            _, iminr = findmin(pr)
            _, imaxz = findmax(pz)
            _, iminz = findmin(pz)
            r_at_max_z, max_z = pr[imaxz], pz[imaxz]
            r_at_min_z, min_z = pr[iminz], pz[iminz]
            z_at_max_r, max_r = pz[imaxr], pr[imaxr]
            z_at_min_r, min_r = pz[iminr], pr[iminr]

            # accurate geometric quantities by finding geometric extrema as optimization problem
            w = 1E-4 # push away from magnetic axis
            function fx(x, psi_level)
                try
                    (PSI_interpolant(x[1], x[2]) - psi_level)^2 - (x[1] - eqt.global_quantities.magnetic_axis.r)^2 * w
                catch
                    return 100
                end
            end
            function fz(x, psi_level)
                try
                    (PSI_interpolant(x[1], x[2]) - psi_level)^2 - (x[2] - eqt.global_quantities.magnetic_axis.z)^2 * w
                catch
                    return 100
                end
            end
            res = Optim.optimize(x -> fx(x, psi_level), [max_r, z_at_max_r], Optim.Newton(), Optim.Options(g_tol = 1E-8); autodiff = :forward)
            (max_r, z_at_max_r) = (res.minimizer[1], res.minimizer[2])
            res = Optim.optimize(x -> fx(x, psi_level), [min_r, z_at_min_r], Optim.Newton(), Optim.Options(g_tol = 1E-8); autodiff = :forward)
            (min_r, z_at_min_r) = (res.minimizer[1], res.minimizer[2])
            if psi_level0 != eqt.profiles_1d.psi[end]
                res = Optim.optimize(x -> fz(x, psi_level), [r_at_max_z, max_z], Optim.Newton(), Optim.Options(g_tol = 1E-8); autodiff = :forward)
                (r_at_max_z, max_z) = (res.minimizer[1], res.minimizer[2])
                res = Optim.optimize(x -> fz(x, psi_level), [r_at_min_z, min_z], Optim.Newton(), Optim.Options(g_tol = 1E-8); autodiff = :forward)
                (r_at_min_z, min_z) = (res.minimizer[1], res.minimizer[2])
            end
            # p = plot(pr, pz, label = "")
            # plot!([max_r], [z_at_max_r], marker = :cicle)
            # plot!([min_r], [z_at_min_r], marker = :cicle)
            # plot!([r_at_max_z], [max_z], marker = :cicle)
            # plot!([r_at_min_z], [min_z], marker = :cicle)
            # display(p)
        end

        # geometric
        a_ = 0.5 * (pr[imaxr] - pr[iminr])
        a = 0.5 * (max_r - min_r)
        b_ = 0.5 * (pz[imaxz] - pz[iminz])
        b = 0.5 * (max_z - min_z)
        Rm_ = 0.5 * (pr[imaxr] + pr[iminr])
        Rm = 0.5 * (max_r + min_r)
        Zm_ = 0.5 * (pz[imaxz] + pz[iminz])
        Zm = 0.5 * (max_z + min_z)
        eqt.profiles_1d.r_outboard[k] = max_r
        eqt.profiles_1d.r_inboard[k] = min_r
        eqt.profiles_1d.elongation[k] = κ = b / a
        eqt.profiles_1d.triangularity_upper[k] = (Rm - r_at_max_z) / a
        eqt.profiles_1d.triangularity_lower[k] = (Rm - r_at_min_z) / a

        MXH_amplitudes = miller_extended_harmonic(pr, pz, Rm_, Zm_, a_, b_, 5)

        # poloidal magnetic field (with sign)
        Br = Br_vector_interpolant(pr, pz)
        Bz = Bz_vector_interpolant(pr, pz)
        Bp2 = Br .^ 2.0 .+ Bz .^ 2.0
        Bp_abs = sqrt.(Bp2)
        Bp = (
            Bp_abs .* cc.sigma_rhotp * cc.sigma_RpZ .*
            sign.((pz .- eqt.global_quantities.magnetic_axis.z) .* Br .- (pr .- eqt.global_quantities.magnetic_axis.r) .* Bz)
        )

        # flux expansion
        ll = cumsum(vcat(0.0, sqrt.(diff(pr) .^ 2 + diff(pz) .^ 2)))
        fluxexpansion = 1.0 ./ Bp_abs
        int_fluxexpansion_dl = integrate(ll, fluxexpansion)
        Bpl = integrate(ll, Bp)

        # save flux surface coordinates for later use
        pushfirst!(PR, pr)
        pushfirst!(PZ, pz)
        pushfirst!(LL, ll)
        pushfirst!(FLUXEXPANSION, fluxexpansion)
        INT_FLUXEXPANSION_DL[k] = int_fluxexpansion_dl
        BPL[k] = Bpl

        # flux-surface averaging function
        function flxAvg(input)
            return integrate(ll, input .* fluxexpansion) / int_fluxexpansion_dl
        end

        # trapped fraction
        Bt = eqt.profiles_1d.f[k] ./ pr
        Btot = sqrt.(Bp2 .+ Bt .^ 2)
        Bmax = maximum(Btot)
        Bratio = Btot ./ Bmax
        avg_Btot = flxAvg(Btot)
        avg_Btot2 = flxAvg(Btot .^ 2)
        hf = flxAvg((1.0 .- sqrt.(1.0 .- Bratio) .* (1.0 .+ Bratio ./ 2.0)) ./ Bratio .^ 2)
        h = avg_Btot / Bmax
        h2 = avg_Btot2 / Bmax^2
        ftu = 1.0 - h2 / (h^2) * (1.0 - sqrt(1.0 - h) * (1.0 + 0.5 * h))
        ftl = 1.0 - h2 * hf
        eqt.profiles_1d.trapped_fraction[k] = 0.75 * ftu + 0.25 * ftl

        # gm1 = <1/R^2>
        eqt.profiles_1d.gm1[k] = flxAvg(1.0 ./ pr .^ 2)

        # gm4 = <1/B^2>
        eqt.profiles_1d.gm4[k] = flxAvg(1.0 ./ Btot .^ 2)

        # gm5 = <B^2>
        eqt.profiles_1d.gm5[k] = avg_Btot2

        # gm8 = <R>
        eqt.profiles_1d.gm8[k] = flxAvg(pr)

        # gm9 = <1/R>
        eqt.profiles_1d.gm9[k] = flxAvg(1.0 ./ pr)

        # j_tor = <j_tor/R> / <1/R>
        eqt.profiles_1d.j_tor[k] =
            (
                -cc.sigma_Bp .* (eqt.profiles_1d.dpressure_dpsi[k] + eqt.profiles_1d.f_df_dpsi[k] * eqt.profiles_1d.gm1[k] / (4 * pi * 1e-7)) *
                (2.0 * pi)^cc.exp_Bp
            ) / eqt.profiles_1d.gm9[k]

        # dvolume_dpsi
        eqt.profiles_1d.dvolume_dpsi[k] = (cc.sigma_rhotp * cc.sigma_Bp * sign(flxAvg(Bp)) * int_fluxexpansion_dl * (2.0 * pi)^(1.0 - cc.exp_Bp))

        # q
        eqt.profiles_1d.q[k] = (
            cc.sigma_rhotp .* cc.sigma_Bp .* eqt.profiles_1d.dvolume_dpsi[k] .* eqt.profiles_1d.f[k] .* eqt.profiles_1d.gm1[k] ./
            ((2.0 * pi)^(2.0 - cc.exp_Bp))
        )

        # quantities calculated on the last closed flux surface
        if k == length(eqt.profiles_1d.psi)
            # ip
            eqt.global_quantities.ip = cc.sigma_rhotp * Bpl / (4e-7 * pi)

            # perimeter
            eqt.global_quantities.length_pol = ll[end]
        end
    end

    function flxAvg(input, ll, fluxexpansion, int_fluxexpansion_dl)
        return integrate(ll, input .* fluxexpansion) / int_fluxexpansion_dl
    end

    function volume_integrate(what)
        return integrate(eqt.profiles_1d.psi, eqt.profiles_1d.dvolume_dpsi .* what)
    end

    function surface_integrate(what)
        return integrate(eqt.profiles_1d.psi, eqt.profiles_1d.dvolume_dpsi .* what .* eqt.profiles_1d.gm9) ./ 2pi
    end

    function cumlul_volume_integrate(what)
        return cumul_integrate(eqt.profiles_1d.psi, eqt.profiles_1d.dvolume_dpsi .* what)
    end

    function cumlul_surface_integrate(what)
        return cumul_integrate(eqt.profiles_1d.psi, eqt.profiles_1d.dvolume_dpsi .* what .* eqt.profiles_1d.gm9) ./ 2pi
    end

    # integral quantities
    for k = 2:length(eqt.profiles_1d.psi)
        # area
        eqt.profiles_1d.area[k] = integrate(eqt.profiles_1d.psi[1:k], eqt.profiles_1d.dvolume_dpsi[1:k] .* eqt.profiles_1d.gm9[1:k]) ./ 2pi

        # volume
        eqt.profiles_1d.volume[k] = integrate(eqt.profiles_1d.psi[1:k], eqt.profiles_1d.dvolume_dpsi[1:k])

        # phi
        eqt.profiles_1d.phi[k] = (cc.sigma_Bp * cc.sigma_rhotp * integrate(eqt.profiles_1d.psi[1:k], eqt.profiles_1d.q[1:k]) * (2.0 * pi)^(1.0 - cc.exp_Bp))
    end

    R = (eqt.profiles_1d.r_outboard[end] + eqt.profiles_1d.r_inboard[end]) / 2.0
    a = (eqt.profiles_1d.r_outboard[end] - eqt.profiles_1d.r_inboard[end]) / 2.0

    # vacuum magnetic field at the geometric center
    Btvac = B0 * R0 / R

    # average poloidal magnetic field
    Bpave = eqt.global_quantities.ip * (4.0 * pi * 1e-7) / eqt.global_quantities.length_pol

    # li
    Bp2v = integrate(eqt.profiles_1d.psi, BPL * (2.0 * pi)^(1.0 - cc.exp_Bp))
    eqt.global_quantities.li_3 = 2 * Bp2v / R0 / (eqt.global_quantities.ip * (4.0 * pi * 1e-7))^2

    # beta_tor
    eqt.global_quantities.beta_tor = abs(volume_integrate(eqt.profiles_1d.pressure) / (Btvac^2 / 2.0 / 4.0 / pi / 1e-7) / eqt.profiles_1d.volume[end])

    # beta_pol
    eqt.global_quantities.beta_pol = abs(volume_integrate(eqt.profiles_1d.pressure) / eqt.profiles_1d.volume[end] / (Bpave^2 / 2.0 / 4.0 / pi / 1e-7))

    # beta_normal
    ip = eqt.global_quantities.ip / 1e6
    eqt.global_quantities.beta_normal = eqt.global_quantities.beta_tor / abs(ip / a / Btvac) * 100

    # rho_tor_norm
    rho = sqrt.(abs.(eqt.profiles_1d.phi ./ (pi * B0)))
    rho_meters = rho[end]
    eqt.profiles_1d.rho_tor_norm = rho ./ rho_meters

    # phi 2D
    eqt.profiles_2d[1].phi =
        Interpolations.CubicSplineInterpolation(eqt.profiles_1d.psi, eqt.profiles_1d.phi, extrapolation_bc = Interpolations.Line()).(eqt.profiles_2d[1].psi)

    # rho 2D in meters
    RHO = sqrt.(abs.(eqt.profiles_2d[1].phi ./ (pi * B0)))

    # gm2: <∇ρ²/R²>
    if false
        RHO_interpolant = Interpolations.CubicSplineInterpolation((r, z), RHO)
        for k = 1:length(eqt.profiles_1d.psi)
            tmp = [Interpolations.gradient(RHO_interpolant, PR[k][j], PZ[k][j]) for j = 1:length(PR[k])]
            dPHI2 = [j[1] .^ 2.0 .+ j[2] .^ 2.0 for j in tmp]
            eqt.profiles_1d.gm2[k] = flxAvg(dPHI2 ./ PR[k] .^ 2.0, LL[k], FLUXEXPANSION[k], INT_FLUXEXPANSION_DL[k])
        end
    else
        dRHOdR, dRHOdZ = gradient(RHO, collect(r), collect(z))
        dPHI2_interpolant = Interpolations.CubicSplineInterpolation((r, z), dRHOdR .^ 2.0 .+ dRHOdZ .^ 2.0)
        for k = 1:length(eqt.profiles_1d.psi)
            dPHI2 = dPHI2_interpolant.(PR[k], PZ[k])
            eqt.profiles_1d.gm2[k] = flxAvg(dPHI2 ./ PR[k] .^ 2.0, LL[k], FLUXEXPANSION[k], INT_FLUXEXPANSION_DL[k])
        end
    end

    # fix quantities on axis
    for quantity in [:gm2]
        eqt.profiles_1d.gm2[1] =
            Interpolations.CubicSplineInterpolation(
                eqt.profiles_1d.psi[2:end],
                getproperty(eqt.profiles_1d, quantity)[2:end],
                extrapolation_bc = Interpolations.Line(),
            ).(eqt.profiles_1d.psi[1])
    end

    return eqt
end

"""
    flux_surface(eqt::equilibrium__time_slice, psi_level::Real)

returns r,z coordiates of closed flux surface at given psi_level
"""
function flux_surface(eqt::equilibrium__time_slice, psi_level::Real)
    return flux_surface(eqt, psi_level, true)
end

"""
    flux_surface(eqt::equilibrium__time_slice, psi_level::Real, closed::Union{Nothing,Bool})

returns r,z coordiates of open or closed flux surface at given psi_level
"""
function flux_surface(eqt::equilibrium__time_slice, psi_level::Real, closed::Union{Nothing,Bool})
    dim1 = eqt.profiles_2d[1].grid.dim1
    dim2 = eqt.profiles_2d[1].grid.dim2
    PSI = eqt.profiles_2d[1].psi
    psi = eqt.profiles_1d.psi
    r0 = eqt.global_quantities.magnetic_axis.r
    z0 = eqt.global_quantities.magnetic_axis.z
    flux_surface(dim1, dim2, PSI, psi, r0, z0, psi_level, closed)
end

function flux_surface(
    dim1::Union{AbstractVector,AbstractRange},
    dim2::Union{AbstractVector,AbstractRange},
    PSI::AbstractArray,
    psi::Union{AbstractVector,AbstractRange},
    r0::Real,
    z0::Real,
    psi_level::Real,
    closed::Union{Nothing,Bool},
)
    # handle on axis value as the first flux surface
    if psi_level == psi[1]
        psi_level = psi[2]
        # handle boundary by finding accurate lcfs psi
    elseif psi_level == psi[end]
        psi__boundary_level = find_psi_boundary(dim1, dim2, PSI, psi, r0, z0; raise_error_on_not_open = false)
        if psi__boundary_level !== nothing
            if abs(psi__boundary_level - psi_level) < abs(psi[end] - psi[end-1])
                psi_level = psi__boundary_level
            end
        end
    end

    # contouring routine
    cl = Contour.contour(dim1, dim2, PSI, psi_level)

    prpz = []
    if closed === nothing
        # if no open/closed check, then return all contours
        for line in Contour.lines(cl)
            pr, pz = Contour.coordinates(line)
            reorder_flux_surface!(pr, pz, 0.5 * (maximum(pz) + minimum(pz)))
            push!(prpz, (pr, pz))
        end
        return prpz
    elseif closed
        # look for closed flux-surface
        for line in Contour.lines(cl)
            pr, pz = Contour.coordinates(line)
            # pick flux surface that close and contain magnetic axis
            if (pr[1] == pr[end]) && (pz[1] == pz[end]) && (PolygonOps.inpolygon((r0, z0), collect(zip(pr, pz))) == 1)
                reorder_flux_surface!(pr, pz, 0.5 * (maximum(pz) + minimum(pz)))
                return pr, pz, psi_level
            end
        end
        return [], [], psi_level
    elseif !closed
        # look for open flux-surfaces
        for line in Contour.lines(cl)
            pr, pz = Contour.coordinates(line)
            # pick flux surfaces that close or that do not contain magnetic axis
            if (pr[1] != pr[end]) || (pz[1] != pz[end]) || (PolygonOps.inpolygon((r0, z0), collect(zip(pr, pz))) != 1)
                reorder_flux_surface!(pr, pz, 0.5 * (maximum(pz) + minimum(pz)))
                push!(prpz, (pr, pz))
            end
        end
        return prpz
    end
end

function MXH_moment(f, w, d)
    # This does Int[f.w]/Int[w.w];
    # If w is a pure Fourier mode, this gives the Fourier coefficient
    # Could probably be replaced by some Julia trapz
    s0 = sum((f[1:end-1] .* w[1:end-1] .+ f[2:end] .* w[2:end]) .* d[1:end-1])
    s1 = sum((w[1:end-1] .* w[1:end-1] .+ w[2:end] .* w[2:end]) .* d[1:end-1])
    return s0 / s1
end

"""
    miller_extended_harmonic()

Compute Fourier coefficients for Miller-extended-harmonic representation
    R(r,θ) = R(r) + a(r)*cos(θᵣ(r,θ)) where θᵣ(r,θ) = θ + C₀(r) + sum[Cᵢ(r)*cos(i*θ) + Sᵢ(r)*sin(i*θ)]
    Z(r,θ) = Z(r) + κ(r)*a(r)*sin(θ)
"""
function miller_extended_harmonic(pr, pz, Rm, Zm, a, b, MXH_modes)
    MXH_amplitudes = zeros(2 * MXH_modes + 1)
    th = 0.0
    th_old = 0.0
    thr = 0.0
    thr_old = 0.0

    L = length(pr)
    θ = zeros(L)
    θᵣ = zeros(L)

    # Calculate angles with proper branches
    for j in 1:L
        th_old = th
        thr_old = thr
        aa = (pz[j] - Zm) / b
        th = asin(min(-1, max(1, aa)))
        bb = (pr[j] - Rm) / a
        thr = acos(min(-1, max(1, bb)))
        if (j == 1) || ((th > th_old) && (thr > thr_old))
            θ[j] = th
            θᵣ[j] = thr
        elseif (th < th_old) && (thr > thr_old)
            θ[j] = π - th
            θᵣ[j] = thr
        elseif (th < th_old) && (thr < thr_old)
            θ[j] = π - th
            θᵣ[j] = 2π - thr
        elseif (th > th_old) && (thr < thr_old)
            θ[j] = 2π + th
            θᵣ[j] = 2π - thr
        end
    end

    dθ = zeros(L)
    for j in 1:L-1
        dθ[j] = θ[j+1] - θ[j]
        dθ[j] < 0 && (dθ[j] += 2π)
    end
    dθ[end] = dθ[1]

    MXH_amplitudes[1] = MXH_moment(θᵣ - θ, ones(L), dθ)
    for m in 1:MXH_modes
        MXH_amplitudes[2m] = MXH_moment(θᵣ - θ, sin.(m * θ), dθ)
        MXH_amplitudes[2m+1] = MXH_moment(θᵣ - θ, cos.(m * θ), dθ)
    end
    return MXH_amplitudes
end

"""
    find_psi_boundary(eqt; precision=1e-6, raise_error_on_not_open=true)

Find psi value of the last closed flux surface
"""
function find_psi_boundary(eqt; precision = 1e-6, raise_error_on_not_open = true)
    dim1 = eqt.profiles_2d[1].grid.dim1
    dim2 = eqt.profiles_2d[1].grid.dim2
    PSI = eqt.profiles_2d[1].psi
    psi = eqt.profiles_1d.psi
    r0 = eqt.global_quantities.magnetic_axis.r
    z0 = eqt.global_quantities.magnetic_axis.z
    find_psi_boundary(dim1, dim2, PSI, psi, r0, z0; precision, raise_error_on_not_open)
end

function find_psi_boundary(dim1, dim2, PSI, psi, r0, z0; precision = 1e-6, raise_error_on_not_open)
    psirange_init = [psi[1] * 0.9 + psi[end] * 0.1, psi[end] + 0.5 * (psi[end] - psi[1])]

    pr, pz = flux_surface(dim1, dim2, PSI, psi, r0, z0, psirange_init[1], true)
    if length(pr) == 0
        error("Flux surface at ψ=$(psirange_init[1]) is not closed")
    end

    pr, pz = flux_surface(dim1, dim2, PSI, psi, r0, z0, psirange_init[end], true)
    if length(pr) > 0
        if raise_error_on_not_open
            error("Flux surface at ψ=$(psirange_init[end]) is not open")
        else
            return nothing
        end
    end

    psirange = deepcopy(psirange_init)
    for k = 1:100
        psimid = (psirange[1] + psirange[end]) / 2.0
        pr, pz = flux_surface(dim1, dim2, PSI, psi, r0, z0, psimid, true)
        # closed flux surface
        if length(pr) > 0
            psirange[1] = psimid
            if (abs(psirange[end] - psirange[1]) / abs(psirange[end] + psirange[1]) / 2.0) < precision
                return psimid
            end
            # open flux surface
        else
            psirange[end] = psimid
        end
    end

    error("Could not find closed boundary between ψ=$(psirange_init[1]) and ψ=$(psirange_init[end])")
end

"""
    build_radii(bd::IMAS.build)

Return list of radii in the build
"""
function build_radii(bd::IMAS.build)
    layers_radii = Real[]
    layer_start = 0
    for l in bd.layer
        push!(layers_radii, layer_start)
        layer_start = layer_start + l.thickness
    end
    push!(layers_radii, layer_start)
    return layers_radii
end

"""
    function get_build(
        bd::IMAS.build;
        type::Union{Nothing,Int} = nothing,
        name::Union{Nothing,String} = nothing,
        identifier::Union{Nothing,UInt,Int} = nothing,
        hfs::Union{Nothing,Int,Array} = nothing,
        return_only_one = true,
        return_index = false,
        raise_error_on_missing = true
    )

Select layer(s) in build based on a series of selection criteria
"""
function get_build(
    bd::IMAS.build;
    type::Union{Nothing,Int} = nothing,
    name::Union{Nothing,String} = nothing,
    identifier::Union{Nothing,UInt,Int} = nothing,
    hfs::Union{Nothing,Int,Array} = nothing,
    return_only_one = true,
    return_index = false,
    raise_error_on_missing = true
)

    if isa(hfs, Int)
        hfs = [hfs]
    end

    valid_layers = []
    for (k, l) in enumerate(bd.layer)
        if (name === nothing || l.name == name) &&
           (type === nothing || l.type == type) &&
           (identifier === nothing || l.identifier == identifier) &&
           (hfs === nothing || l.hfs in hfs)
            if return_index
                push!(valid_layers, k)
            else
                push!(valid_layers, l)
            end
        end
    end
    if length(valid_layers) == 0
        if raise_error_on_missing
            error("Did not find build.layer: name=$name type=$type identifier=$identifier hfs=$hfs")
        else
            return nothing
        end
    end
    if return_only_one
        if length(valid_layers) == 1
            return valid_layers[1]
        else
            error("Found multiple layers that satisfy name:$name type:$type identifier:$identifier hfs:$hfs")
        end
    else
        return valid_layers
    end
end

"""
    structures_mask(bd::IMAS.build; ngrid::Int = 257, border_fraction::Real = 0.1, one_is_for_vacuum::Bool = false)

return rmask, zmask, mask of structures that are not vacuum
"""
function structures_mask(bd::IMAS.build; ngrid::Int = 257, border_fraction::Real = 0.1, one_is_for_vacuum::Bool = false)
    border = maximum(bd.layer[end].outline.r) * border_fraction
    xlim = [0.0, maximum(bd.layer[end].outline.r) + border]
    ylim = [minimum(bd.layer[end].outline.z) - border, maximum(bd.layer[end].outline.z) + border]
    rmask = range(xlim[1], xlim[2], length = ngrid)
    zmask = range(ylim[1], ylim[2], length = ngrid * Int(round((ylim[2] - ylim[1]) / (xlim[2] - xlim[1]))))
    mask = ones(length(rmask), length(zmask))

    valid = true
    for layer in vcat(bd.layer[end], bd.layer)
        if layer.type == -1
            valid = false
        end
        if valid && !ismissing(layer.outline, :r)
            outline = StaticArrays.SVector.(layer.outline.r, layer.outline.z)
            if !ismissing(layer, :material) && layer.material == "vacuum"
                for (kr, rr) in enumerate(rmask)
                    for (kz, zz) in enumerate(zmask)
                        if PolygonOps.inpolygon((rr, zz), outline) == 1
                            mask[kr, kz] = 0.0
                        end
                    end
                end
            else
                for (kr, rr) in enumerate(rmask)
                    for (kz, zz) in enumerate(zmask)
                        if PolygonOps.inpolygon((rr, zz), outline) == 1
                            mask[kr, kz] = 1.0
                        end
                    end
                end
            end
        end
    end
    rlim_oh = IMAS.get_build(bd, type = 1).start_radius
    for (kr, rr) in enumerate(rmask)
        for (kz, zz) in enumerate(zmask)
            if rr < rlim_oh
                mask[kr, kz] = 1.0
            end
        end
    end
    if one_is_for_vacuum
        return rmask, zmask, 1.0 .- mask
    else
        return rmask, zmask, mask
    end
end

<<<<<<< HEAD
"""
    reorder_flux_surface!(pr, pz, z0)

Reorder so clockwise and starting from first point
"""
function reorder_flux_surface!(pr, pz, z0)
    # flip to counterclockwise so θ will increase
    istart = argmax(pr[1:end-1])
    if pz[istart+1] < pz[istart]
        reverse!(pr)
        reverse!(pz)
        istart = length(pr) + 1 - istart
    end

    # start from point above z0 (only if flux surface closes)
    if (pr[1] == pr[end]) && (pz[1] == pz[end])
        while pz[istart] < z0
            istart += 1
        end
        pr[1:end-1] = circshift(pr[1:end-1], 1 - istart)
        pz[1:end-1] = circshift(pz[1:end-1], 1 - istart)
        pr[end] = pr[1]
        pz[end] = pz[1]
    end
=======
function total_pressure_thermal!(core_profiles)
    prof1d = core_profiles.profiles_1d[]
    pressure = prof1d.electrons.density .* prof1d.electrons.temperature
    for ion in prof1d.ion
        pressure += ion.density .* ion.temperature
    end
    return pressure * constants.e
end

function calc_beta_thermal_norm!(summary::IMAS.summary, equilibrium::IMAS.equilibrium, core_profiles::IMAS.core_profiles)
    eqt = equilibrium.time_slice[]
    eq1d = eqt.profiles_1d
    cp1d = core_profiles.profiles_1d[]
    pressure_thermal = cp1d.pressure_thermal
    rho = cp1d.grid.rho_tor_norm
    Bt = @ddtime(equilibrium.vacuum_toroidal_field.b0)
    Ip = eqt.global_quantities.ip
    volume_cp = IMAS.interp(eq1d.rho_tor_norm, eq1d.volume)[rho]

    pressure_thermal_avg = integrate(volume_cp, pressure_thermal) / volume_cp[end]
    beta_tor = 2 * constants.μ_0 * pressure_thermal_avg / Bt^2
    @ddtime (summary.global_quantities.beta_tor.value = beta_tor)
    @ddtime (summary.global_quantities.beta_tor_thermal_norm.value = beta_tor * eqt.boundary.minor_radius * abs(Bt) / abs(Ip / 1e6) * 1.0e2)
end

"""
    ion_element(species::Symbol)

returns a `core_profiles__profiles_1d___ion` structure populated with the element information
"""
function ion_element(species::Symbol)
    ion = IMAS.core_profiles__profiles_1d___ion()
    element = resize!(ion.element, 1)
    if species == :H
        element.z_n = 1
        element.a = 1
    elseif species == :D
        element.z_n = 1
        element.a = 2
    elseif species == :DT
        element.z_n = 1
        element.a = 2.5
    elseif species == :T
        element.z_n = 1
        element.a = 3
    elseif species == :He
        element.z_n = 2
        element.a = 4
    elseif species == :C
        element.z_n = 6
        element.a = 12
    elseif species == :Ne
        element.z_n = 10
        element.a = 20
    else
        error("Element $species is not recognized. Add it to the `IMAS.ion_element()` function.")
    end
    ion.label = String(species)
    return ion
end

"""
    new_source(
        source::IMAS.core_sources__source,
        index::Int,
        name::String,
        rho::Union{AbstractVector,AbstractRange},
        volume::Union{AbstractVector,AbstractRange};
        qe::Union{AbstractVector,Missing} = missing,
        qi::Union{AbstractVector,Missing} = missing,
        se::Union{AbstractVector,Missing} = missing,
        jpar::Union{AbstractVector,Missing} = missing,
        momentum::Union{AbstractVector,Missing} = missing)

Populates the IMAS.core_sources__source with given heating, particle, current, momentun profiles


"""
function new_source(
    source::IMAS.core_sources__source,
    index::Int,
    name::String,
    rho::Union{AbstractVector,AbstractRange},
    volume::Union{AbstractVector,AbstractRange};
    electrons_energy::Union{AbstractVector,Missing} = missing,
    electrons_power_inside::Union{AbstractVector,Missing} = missing,
    total_ion_energy::Union{AbstractVector,Missing} = missing,
    total_ion_power_inside::Union{AbstractVector,Missing} = missing,
    electrons_particles::Union{AbstractVector,Missing} = missing,
    electrons_particles_inside::Union{AbstractVector,Missing} = missing,
    j_parallel::Union{AbstractVector,Missing} = missing,
    current_parallel_inside::Union{AbstractVector,Missing} = missing,
    momentum_tor::Union{AbstractVector,Missing} = missing,
    torque_tor_inside::Union{AbstractVector,Missing} = missing)

    source.identifier.name = name
    source.identifier.index = index
    resize!(source.profiles_1d)
    cs1d = source.profiles_1d[]
    cs1d.grid.rho_tor_norm = rho
    cs1d.grid.volume = volume

    if electrons_energy !== missing
        cs1d.electrons.energy = IMAS.interp(LinRange(0, 1, length(electrons_energy)), electrons_energy)(cs1d.grid.rho_tor_norm)
    end
    if electrons_power_inside !== missing
        cs1d.electrons.power_inside = IMAS.interp(LinRange(0, 1, length(electrons_power_inside)), electrons_power_inside)(cs1d.grid.rho_tor_norm)
    end

    if total_ion_energy !== missing
        cs1d.total_ion_energy = IMAS.interp(LinRange(0, 1, length(total_ion_energy)), total_ion_energy)(cs1d.grid.rho_tor_norm)
    end
    if total_ion_power_inside !== missing
        cs1d.total_ion_power_inside = IMAS.interp(LinRange(0, 1, length(total_ion_power_inside)), total_ion_power_inside)(cs1d.grid.rho_tor_norm)
    end

    if electrons_particles !== missing
        cs1d.electrons.particles = IMAS.interp(LinRange(0, 1, length(electrons_particles)), electrons_particles)(cs1d.grid.rho_tor_norm)
    end
    if electrons_particles_inside !== missing
        cs1d.electrons.particles_inside = IMAS.interp(LinRange(0, 1, length(electrons_particles_inside)), electrons_particles_inside)(cs1d.grid.rho_tor_norm)
    end

    if j_parallel !== missing
        cs1d.j_parallel = IMAS.interp(LinRange(0, 1, length(j_parallel)), j_parallel)(cs1d.grid.rho_tor_norm)
    end
    if current_parallel_inside !== missing
        cs1d.current_parallel_inside = IMAS.interp(LinRange(0, 1, length(current_parallel_inside)), current_parallel_inside)(cs1d.grid.rho_tor_norm)
    end

    if momentum_tor !== missing
        cs1d.momentum_tor = IMAS.interp(LinRange(0, 1, length(momentum_tor)), momentum_tor)(cs1d.grid.rho_tor_norm)
    end
    if torque_tor_inside !== missing
        cs1d.torque_tor_inside = IMAS.interp(LinRange(0, 1, length(torque_tor_inside)), torque_tor_inside)(cs1d.grid.rho_tor_norm)
    end

    return source
end

"""
    sivukhin_fraction(particle_energy::Real, particle_mass::Real, cp1d::IMAS.core_profiles__profiles_1d)

Compute a low-accuracy but fast approximation to the ion heating fraction (for alpha particles and beam particles).
"""
function sivukhin_fraction(particle_energy::Real, particle_mass::Real, cp1d::IMAS.core_profiles__profiles_1d)
    Te = cp1d.electrons.temperature
    ne = cp1d.electrons.density
    rho = cp1d.grid.rho_tor_norm

    particle_mass = particle_mass * constants.m_p

    c_a = zeros(length(rho))
    W_crit = similar(rho)
    ion_elec_fraction = similar(W_crit)
    for ion in cp1d.ion
        ni = ion.density
        Zi = ion.element[1].z_n
        mi = ion.element[1].a * constants.m_p
        c_a .+= (ni ./ ne) .* Zi .^ 2 .* (mi ./ particle_mass)
    end

    W_crit = Te .* (4.0 .* sqrt.(constants.m_e / particle_mass) ./ (3.0 * sqrt(pi) .* c_a)) .^ (-2.0 / 3.0)

    x = particle_energy ./ W_crit
    for (idx, x_i) in enumerate(x)
        y = x_i .* rho
        f = integrate(y, 1.0 ./ (1.0 .+ y .^ 1.5))
        ion_elec_fraction[idx] = f / x_i
    end

    return ion_elec_fraction
end

"""
    nclass_conductivity!(dd::IMAS.dd)

Calculates the neo-classical conductivity in 1/(Ohm*meter) based on the neo 2021 modifcation and stores it in dd
More info see omfit_classes.utils_fusion.py nclass_conductivity function
"""
function nclass_conductivity!(dd::IMAS.dd; time::AbstractFloat = dd.global_time)
    eqt = dd.equilibrium.time_slice[time]
    cp1d = dd.core_profiles.profiles_1d[time]

    rho = cp1d.grid.rho_tor_norm
    Te = cp1d.electrons.temperature
    ne = cp1d.electrons.density
    Ti = cp1d.ion[1].temperature
    Zeff = cp1d.zeff

    R = (eqt.profiles_1d.r_outboard + eqt.profiles_1d.r_inboard) / 2.0
    a = (eqt.profiles_1d.r_outboard - eqt.profiles_1d.r_inboard) / 2.0

    eps = a ./ R

    volume = IMAS.interp(eqt.profiles_1d.rho_tor_norm, eqt.profiles_1d.volume)(rho)
    q = IMAS.interp(eqt.profiles_1d.rho_tor_norm, eqt.profiles_1d.q)(rho)
    trapped_fraction = IMAS.interp(eqt.profiles_1d.rho_tor_norm, eqt.profiles_1d.trapped_fraction)(rho)

    nis = [ion.density for ion in cp1d.ion]
    zis = [ion.element[1].z_n for ion in cp1d.ion]
    ni = sum(nis)
    Nis = zeros(length(nis))
    for (idx, ion_density) in enumerate(nis)
        Nis[idx] = integrate(volume, ion_density)
    end

    Zdom = zis[argmax(Nis)]

    Zavg = ne ./ ni
    Zion = (Zdom .^ 2 .* Zavg .* Zeff) .^ 0.25

    Zions = [(Zi .^ 2 .* Zavg .* Zeff) .^ 0.25 for Zi in zis]
    Zions_avg = sum(Zions) / length(Zions)

    Zi_use_L = Zavg
    Zi_use_C = Zion

    lnLambda_i = 30.0 .- log.(Zi_use_L .^ 3 .* sqrt.(ni) ./ (Ti .^ 1.5))
    lnLambda_e = 23.5 .- log.(sqrt.(ne ./ 1e6) .* Te .^ (-5.0 ./ 4.0)) .- (1e-5 .+ (log.(Te) .- 2) .^ 2 ./ 16.0) .^ 0.5

    nuestar = 6.921e-18 .* abs.(q) .* R .* ne .* Zeff .* lnLambda_e ./ (Te .^ 2 .* eps .^ 1.5)
    nuistar = 4.90e-18 .* abs.(q) .* R .* ni .* Zi_use_C .^ 4 .* lnLambda_i ./ (Ti .^ 2 .* eps .^ 1.5)

    function spitzer_conductivity(Te, Zeff, lnLambda_e)
        return 1.9012e4 .* Te .^ 1.5 ./ (Zeff .* 0.58 .+ 0.74 ./ (0.76 .+ Zeff) .* lnLambda_e)
    end

    # neo 2021
    f33teff = trapped_fraction ./ (1 .+ 0.25 .* (1 .- 0.7 .* trapped_fraction) .* sqrt.(nuestar) .* (1 .+ 0.45 .* (Zeff .- 1) .^ 0.5) .+ 0.61 .* (1 .- 0.41 .* trapped_fraction) .* nuestar ./ Zeff .^ 0.5)
    F33 = 1 .- (1 .+ 0.21 ./ Zeff) .* f33teff .+ 0.54 ./ Zeff .* f33teff .^ 2 .- 0.33 ./ Zeff .* f33teff .^ 3

    cp1d.conductivity_parallel = spitzer_conductivity(Te, Zeff, lnLambda_e) .* F33

    return cp1d.conductivity_parallel
>>>>>>> ba9e9d08
end<|MERGE_RESOLUTION|>--- conflicted
+++ resolved
@@ -712,7 +712,6 @@
     end
 end
 
-<<<<<<< HEAD
 """
     reorder_flux_surface!(pr, pz, z0)
 
@@ -737,7 +736,8 @@
         pr[end] = pr[1]
         pz[end] = pz[1]
     end
-=======
+end
+
 function total_pressure_thermal!(core_profiles)
     prof1d = core_profiles.profiles_1d[]
     pressure = prof1d.electrons.density .* prof1d.electrons.temperature
@@ -973,5 +973,4 @@
     cp1d.conductivity_parallel = spitzer_conductivity(Te, Zeff, lnLambda_e) .* F33
 
     return cp1d.conductivity_parallel
->>>>>>> ba9e9d08
 end