--- conflicted
+++ resolved
@@ -836,30 +836,6 @@
     return 1.9012e4 .* Te .^ 1.5 ./ (Zeff .* 0.58 .+ 0.74 ./ (0.76 .+ Zeff) .* lnLambda_e(ne, Te))
 end
 
-<<<<<<< HEAD
-=======
-function nuestar(dd::IMAS.dd)
-    eqt = dd.equilibrium.time_slice[]
-    cp1d = dd.core_profiles.profiles_1d[]
-
-    rho = cp1d.grid.rho_tor_norm
-    Te = cp1d.electrons.temperature
-    ne = cp1d.electrons.density
-    Zeff = cp1d.zeff
-
-    R = (eqt.profiles_1d.r_outboard + eqt.profiles_1d.r_inboard) / 2.0
-    R = IMAS.interp(eqt.profiles_1d.rho_tor_norm, R)(rho)
-    a = (eqt.profiles_1d.r_outboard - eqt.profiles_1d.r_inboard) / 2.0
-    a = IMAS.interp(eqt.profiles_1d.rho_tor_norm, a)(rho)
-
-    eps = a ./ R
-
-    q = IMAS.interp(eqt.profiles_1d.rho_tor_norm, eqt.profiles_1d.q)(rho)
-
-    return 6.921e-18 .* abs.(q) .* R .* ne .* Zeff .* lnLambda_e(ne, Te) ./ (Te .^ 2 .* eps .^ 1.5)
-end
-
->>>>>>> 972be33c
 function collision_frequencies(dd::IMAS.dd)
     # from TGYRO `collision_rates` subroutine
     cp1d = dd.core_profiles.profiles_1d[]
