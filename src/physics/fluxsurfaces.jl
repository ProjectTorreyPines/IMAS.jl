--- conflicted
+++ resolved
@@ -1777,12 +1777,8 @@
     end
 
     # trace flux surfaces
-<<<<<<< HEAD
     Br, Bz = Br_Bz(eqt2d)
-    surfaces = trace_surfaces(eqt.profiles_1d.psi, eqt.profiles_1d.f, r, z, eqt2d.psi, Br, Bz, PSI_interpolant, RA, ZA, wall_r, wall_z)
-=======
-    surfaces = trace_surfaces(eqt1d.psi, eqt1d.f, r, z, eqt2d.psi, eqt2d.b_field_r, eqt2d.b_field_z, PSI_interpolant, RA, ZA, wall_r, wall_z)
->>>>>>> 3bb4b0e6
+    surfaces = trace_surfaces(eqt1d.psi, eqt1d.f, r, z, eqt2d.psi, Br, Bz, PSI_interpolant, RA, ZA, wall_r, wall_z)
 
     # calculate flux surface averaged and geometric quantities
     N = length(eqt1d.psi)
