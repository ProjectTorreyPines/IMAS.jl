--- conflicted
+++ resolved
@@ -555,15 +555,10 @@
     end
 end
 
-<<<<<<< HEAD
 
 find_x_point!(eq::IMAS.equilibrium) = find_x_point!.(eq.time_slice)
-function find_x_point!(eqt::IMAS.equilibrium__time_slice)
-    
-    empty!(eqt.boundary.x_point)
-    if isempty(eqt.profiles_2d) || isempty(eqt.profiles_1d); return; end 
-
-=======
+
+
 function flxAvg(input::AbstractVector{T}, ll::AbstractVector{T}, fluxexpansion::AbstractVector{T}, int_fluxexpansion_dl::T)::T where {T<:Real}
     return integrate(ll, input .* fluxexpansion) / int_fluxexpansion_dl
 end
@@ -610,7 +605,6 @@
 Firnd X-points on the last closed flux surface
 """
 function find_x_point!(eqt::IMAS.equilibrium__time_slice)::IDSvector{<:IMAS.equilibrium__time_slice___boundary__x_point}
->>>>>>> 121c3560
     rlcfs, zlcfs = flux_surface(eqt, eqt.profiles_1d.psi[end], true)
     ll = sqrt((maximum(zlcfs) - minimum(zlcfs)) * (maximum(rlcfs) - minimum(rlcfs))) / 5.0
     private = flux_surface(eqt, eqt.profiles_1d.psi[end], false)
