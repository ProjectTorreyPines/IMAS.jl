document[Symbol("Physics thermal loads")] = Symbol[]

"""
    r::Vector{Float64}                  # R coordinate of the wall mesh                     - m
    z::Vector{Float64}                  # Z coordinate of the wall mesh                     - m
    q_wall::Vector{Float64}             # total heat flux on the wall                       - W/m2
    q_part::Vector{Float64}             # heat flux on the wall due to particles            - W/m2
    q_core_rad::Vector{Float64}         # heat flux on the wall due to core radiation       - W/m2
    q_parallel::Vector{Float64}         # parallel heat flux due to particles at the wall   - W/m2
    s::Vector{Float64}                  # wall curvilinear abscissa
"""
Base.@kwdef mutable struct WallHeatFlux{T}
    r::Vector{Float64} = Float64[]
    z::Vector{Float64} = Float64[]
    q_wall::Vector{T} = T[]
    q_part::Vector{T} = T[]
    q_core_rad::Vector{T} = T[]
    q_parallel::Vector{T} = T[]
    s::Vector{Float64} = Float64[]
end

"""
    particle_heat_flux(
        SOL::OrderedCollections.OrderedDict{Symbol,Vector{OpenFieldLine}},
        rmesh::AbstractVector{<:Real},
        zmesh::AbstractVector{<:Real},
        r::Vector{<:Real},
        q::Vector{<:Real})

Computes the heat flux on the wall due to the influx of charged particles using
the Scrape Off-Layer, the mesh, and an hypothesis of the decay of the parallel heat flux at the OMP.

Assumption: Points at the extrema of OpenFieldLines in SOL are in the mesh (see mesher_heat_flux).
"""
function particle_heat_flux(
<<<<<<< HEAD
        SOL::OrderedCollections.OrderedDict{Symbol,Vector{OpenFieldLine}},
        rmesh::AbstractVector{<:Real},
        zmesh::AbstractVector{<:Real},
        r::Vector{<:Real},
        q::Vector{<:Real})
=======
    eqt::IMAS.equilibrium__time_slice,
    SOL::OrderedCollections.OrderedDict{Symbol,Vector{OpenFieldLine}},
    wall_r::AbstractVector{<:Real},
    wall_z::AbstractVector{<:Real},
    r::Vector{<:Real},
    q::Vector{<:Real};
    merge_wall::Bool=true)

    @assert length(r) == length(q)
    @assert all(q .>= 0) # q is all positive
    @assert all(r .>= 0) # r is all positive  
    @assert r[1] == 0

    Rwall = Float64[]
    Zwall = Float64[]
    Qwall = Float64[]
    Qpara = Float64[]
    indexes = Int64[]

    if isempty(wall_r) || isempty(wall_z)
        error("Impossible to map the heat flux onto the wall because dd.wall is empty")
    end

    ZA = eqt.global_quantities.magnetic_axis.z # Z of magnetic axis
    RA = eqt.global_quantities.magnetic_axis.r # R of magnetic axis

    eqt2d = findfirst(:rectangular, eqt.profiles_2d)
    psi_separatrix = find_psi_boundary(eqt, wall_r, wall_z; raise_error_on_not_open=true).first_open # psi at LCFS
    surface = flux_surface(eqt, psi_separatrix, :open, wall_r, wall_z)
    r_separatrix = Float64[]
    for (rr, zz) in surface
        if isempty(rr) || all(zz .> ZA) || all(zz .< ZA)
            continue
        end

        crossings = intersection(rr, zz, [RA, 10 * RA], [ZA, ZA]).crossings # find intersection with midplane

        if isempty(crossings)
            continue
        end

        push!(r_separatrix, crossings[1][1])
    end
    r_separatrix = r_separatrix[1]
    r = r .+ r_separatrix
    @assert maximum(r) > maximum(wall_r)

    q_interp = interp1d(r, q, :cubic)

    # to determine if upper or lower single null, check if Z(strike_point) < Z(axis)
    # SOL[:lfs][1] = LCFS
    if SOL[:lfs][1].z[1] < ZA
        case = :lower
    else
        case = :upper
    end
    if isempty(SOL[:lfs_far])
        case = :double
    end

    # lower single null case
    if case == :lower || case == :upper
        #order clockwise starting from midplane
        for sol in reverse(SOL[:lfs_far])
            qmid = q_interp(sol.r[sol.midplane_index]) # compute parallell heat flux at omp
            push!(Rwall, sol.r[end]) # R of points after midplane
            push!(Zwall, sol.z[end]) # z of points after midplane
            push!(Qwall, qmid / (sol.total_flux_expansion[end]) * sin(sol.grazing_angles[end]))
            push!(Qpara, qmid / (sol.total_flux_expansion[end]))
            push!(indexes, sol.wall_index[end])
        end
        for sol in reverse(SOL[:lfs])
            # Outer target
            qmid = q_interp(sol.r[sol.midplane_index])
            push!(Rwall, sol.r[end]) # R of points after midplane
            push!(Zwall, sol.z[end]) # z of points after midplane
            push!(Qwall, qmid / (sol.total_flux_expansion[end]) * sin(sol.grazing_angles[end]))
            push!(Qpara, qmid / (sol.total_flux_expansion[end]))
            push!(indexes, sol.wall_index[end])
        end
        for sol in SOL[:lfs]
            # Inner target
            qmid = q_interp(sol.r[sol.midplane_index]) # compute parallell heat flux at omp
            push!(Rwall, sol.r[1]) # R of points after midplane
            push!(Zwall, sol.z[1]) # z of points after midplane
            push!(Qwall, qmid / (sol.total_flux_expansion[1]) * sin(sol.grazing_angles[1]))
            push!(Qpara, qmid / (sol.total_flux_expansion[1]))
            push!(indexes, sol.wall_index[1])
        end

        for sol in SOL[:lfs_far]
            qmid = q_interp(sol.r[sol.midplane_index]) # compute parallell heat flux at omp
            push!(Rwall, sol.r[1]) # R of points after midplane
            push!(Zwall, sol.z[1]) # z of points after midplane
            push!(Qwall, qmid / (sol.total_flux_expansion[1]) * sin(sol.grazing_angles[1]))
            push!(Qpara, qmid / (sol.total_flux_expansion[1]))
            push!(indexes, sol.wall_index[1])
        end

        Rwall_hfs = Float64[]
        Zwall_hfs = Float64[]
        Qwall_hfs = Float64[]
        Qpara_hfs = Float64[]
        indexes_hfs = Int64[]

        if !isempty(SOL[:hfs])
            for sol in SOL[:hfs]
                #order clockwise starting from midplane
                push!(Rwall_hfs, sol.r[1]) # R of points after midplane
                push!(Zwall_hfs, sol.z[1]) # z of points after midplane
                push!(Qwall_hfs, 0.0)
                push!(Qpara_hfs, 0.0)
                push!(indexes_hfs, sol.wall_index[1])
            end
            for sol in reverse(SOL[:hfs])
                push!(Rwall_hfs, sol.r[end]) # R of points after midplane
                push!(Zwall_hfs, sol.z[end]) # z of points after midplane
                push!(Qwall_hfs, 0.0)
                push!(Qpara_hfs, 0.0)
                push!(indexes_hfs, sol.wall_index[end])
            end

            # insert hfs
            Rwall = vcat(Rwall[1:argmin_abs(indexes, maximum(indexes_hfs))-1],
                Rwall_hfs,
                Rwall[argmin_abs(indexes, maximum(indexes_hfs)):end])
            Zwall = vcat(Zwall[1:argmin_abs(indexes, maximum(indexes_hfs))-1],
                Zwall_hfs,
                Zwall[argmin_abs(indexes, maximum(indexes_hfs)):end])
            Qwall = vcat(Qwall[1:argmin_abs(indexes, maximum(indexes_hfs))-1],
                Qwall_hfs,
                Qwall[argmin_abs(indexes, maximum(indexes_hfs)):end])
            Qpara = vcat(Qpara[1:argmin_abs(indexes, maximum(indexes_hfs))-1],
                Qpara_hfs,
                Qpara[argmin_abs(indexes, maximum(indexes_hfs)):end])
            indexes = vcat(indexes[1:argmin_abs(indexes, maximum(indexes_hfs))-1],
                indexes_hfs,
                indexes[argmin_abs(indexes, maximum(indexes_hfs)):end])
        end
    end

    # double null case - SOL[:lfs_far] is empty
    if case == :double
        #order clockwise starting from midplane
        for sol in reverse(SOL[:lfs])
            qmid = q_interp(sol.r[sol.midplane_index]) # compute parallell heat flux at omp
            push!(Rwall, sol.r[end]) # R of points after midplane
            push!(Zwall, sol.z[end]) # z of points after midplane
            push!(Qwall, qmid / (sol.total_flux_expansion[end]) * sin(sol.grazing_angles[end]))
            push!(Qpara, qmid / (sol.total_flux_expansion[end]))
            push!(indexes, sol.wall_index[end])
        end
        for sol in SOL[:hfs]
            #order clockwise starting from midplane
            push!(Rwall, sol.r[1]) # R of points after midplane
            push!(Zwall, sol.z[1]) # z of points after midplane
            push!(Qwall, 0)
            push!(Qpara, 0)
            push!(indexes, sol.wall_index[1])
        end
        for sol in reverse(SOL[:hfs])
            push!(Rwall, sol.r[end]) # R of points after midplane
            push!(Zwall, sol.z[end]) # z of points after midplane
            push!(Qwall, 0)
            push!(Qpara, 0)
            push!(indexes, sol.wall_index[end])
        end
        for sol in SOL[:lfs]
            qmid = q_interp(sol.r[sol.midplane_index]) # compute parallell heat flux at omp
            push!(Rwall, sol.r[1]) # R of points after midplane
            push!(Zwall, sol.z[1]) # z of points after midplane
            push!(Qwall, qmid / (sol.total_flux_expansion[1]) * sin(sol.grazing_angles[1]))
            push!(Qpara, qmid / (sol.total_flux_expansion[1]))
            push!(indexes, sol.wall_index[1])
        end
    end
>>>>>>> a94a1b33

        @assert length(r) == length(q)
        @assert all(q .>= 0) # q is all positive
        @assert all(r .>= 0) # r is all positive  
        @assert r[1] == 0

        # initialize outputs and set default value to zero. 
        # Heat flux is not zero only in the points where field lines in SOL intersect
        Qpara = zeros(length(rmesh))
        Qwall = zeros(length(rmesh))

        crossings = intersection([1, 10].*(minimum(rmesh) + maximum(rmesh))./2, [0.0, 0.0], rmesh, zmesh)
        Romp_wall = crossings.crossings[1][1]

        # Set interpolant of q(r)
        r_separatrix = SOL[:lfs][1].r[SOL[:lfs][1].midplane_index] # Romp of LCFS
        r = r .+ r_separatrix 
        @assert maximum(r) > maximum(Romp_wall) "Vector r in q(r) is too short for interpolation. [Point of contact: G.Dose]"

<<<<<<< HEAD
        q_interp = interp1d(r, q, :cubic)
=======
        average_step = perimeter(wall_r, wall_z) / (length(wall_r) - 1)
        #filter out point that are for some reason already inside Rwall,Zwall
        for (k, ind) in enumerate(reverse(add_indexes))
            #check if these points have been already saved in Rwall, Zwall
            dist = sqrt.((Rwall .- wall_r[ind]) .^ 2 + (Zwall .- wall_z[ind]) .^ 2)
            if minimum(dist) <= average_step # if a point is at less than average_step  from an already saved point, do not save it
                #point is already in and must be removed
                deleteat!(add_indexes, L + 1 - k)
            end
        end
>>>>>>> a94a1b33

        # Only SOL[:lfs] and SOL[:lfs_far] have power flowing inside
        for sol in [SOL[:lfs]; SOL[:lfs_far]]
            rmid = sol.r[sol.midplane_index] # Romp of surface sol
            qmid = q_interp(rmid)

            @assert qmid > 0 "qmid less than zero. Check q(r) interpolator. [Point of contact: G.Dose]" 

            strike_point1 =  (rmesh .== sol.r[1])   .&&  (zmesh .== sol.z[1])   # index in mesh of first strike point of sol
            strike_point2 =  (rmesh .== sol.r[end]) .&&  (zmesh .== sol.z[end]) # index in mesh of second strike point of sol

<<<<<<< HEAD
            # compute heat flux for point 1
            Qpara[strike_point1] .= qmid / (sol.total_flux_expansion[1])
            Qwall[strike_point1] .= qmid / (sol.total_flux_expansion[1]) * sin(sol.grazing_angles[1])
=======
            for ind in reverse(indexes)
                # if vertical lines
                if abs.(diff([Rwall[ind], Rwall[ind+1]]))[1] > 0.01
                    dr = 0.0
                else
                    dr = sqrt(2) * perimeter(wall_r, wall_z) / length(dist)
                end
                #if horizontal lines
                if abs.(diff([Zwall[ind], Zwall[ind+1]]))[1] > 0.01
                    dz = 0.0
                else
                    dz = sqrt(2) * perimeter(wall_r, wall_z) / length(dist)
                end
>>>>>>> a94a1b33

            # compute heat flux for point 2
            Qpara[strike_point2] .= qmid / (sol.total_flux_expansion[end])
            Qwall[strike_point2] .= qmid / (sol.total_flux_expansion[end]) * sin(sol.grazing_angles[end])
        end

        
    return (Qwall=Qwall, Qpara=Qpara)
end

@compat public particle_heat_flux
push!(document[Symbol("Physics thermal loads")], :particle_heat_flux)

"""
    core_radiation_heat_flux(
        eqt::IMAS.equilibrium__time_slice, 
        psi::Vector{<:Real}, 
        source_1d::Vector{<:Real}, 
        N::Int,
        wall_r::AbstractVector{<:Real}, 
        wall_z::AbstractVector{<:Real},
        Prad_core::Float64)
"""
function core_radiation_heat_flux(
    eqt::IMAS.equilibrium__time_slice,
    psi::Vector{<:Real},
    source_1d::Vector{<:Real},
    N::Int,
    wall_r::AbstractVector{<:Real},
    wall_z::AbstractVector{<:Real},
    Prad_core::Float64)

    photons, W_per_trace, dr, dz = define_particles(eqt, psi, source_1d, N)

    qflux_r, qflux_z, wall_s = find_flux(photons, W_per_trace, wall_r, wall_z, dr, dz)

    qq = sqrt.(qflux_r .^ 2 + qflux_z .^ 2) # norm of the heat flux
    power = qq .* wall_s

    # normalization to match perfectly the power in core_sources
    norm = Prad_core / sum(power)
    qq *= norm

    # qq is defined in the midpoints of the grid (wall_r, wall_z), which is the center of the cells where the heat flux is computed
    # Interpolate the values on the nodes (wall_r, wall_z)
    Qrad = similar(wall_r)
    Qrad[1] = (qq[1] + qq[end]) / 2

    if ((wall_r[1], wall_z[1]) == (wall_r[end], wall_z[end]))
        # Wall is closed, therefore length(wall_s) = length(wall_r) - 1
        # length(q) = length(wall_s)

        # qq is defined in the midpoint between nodes in the wall mesh (ss vector)
        # Qrad shall be instead defined on the Rwall,Zwall mesh (s vector)

        s = similar(wall_r)
        ds = sqrt.(diff(wall_r) .^ 2 + diff(wall_z) .^ 2)
        s[1] = 0
        for i in 1:length(ds)
            s[i+1] = s[i] + ds[i]
        end

        ss = (s[2:end] + s[1:end-1]) ./ 2

        ss = vcat(0.0, ss)
        qq = vcat((qq[1] + qq[end]) / 2, qq)

        interp = interp1d(vcat(ss .- s[end], ss, ss .+ s[end]), vcat(qq, qq, qq), :cubic)
        Qrad = interp.(s)

    else
        # Wall is NOT closed, therefore length(wall_s) = length(wall_r)
        error("wall is not closed")
    end

    return Qrad
end

"""
    mesher_heat_flux(dd::IMAS.dd; 
        r::AbstractVector{T}=Float64[], 
        q::AbstractVector{T}=Float64[], 
        merge_wall::Bool = true, 
        levels::Union{Int,AbstractVector} = 20, 
        step::T = 0.1) where {T<:Real}

Computes the wall mesh for the heat flux deposited on the wall. Returns:

(Rwall, Zwall)        wall mesh (with intersections of SOL) -  m
s                     curvilinear abscissa computed from (Rwall, Zwall), clockwise starting at OMP - m
SOL                   list of OpenFieldLines used to compute (Rwall, Zwall)
(r,q)                 Hypothesis of power density decay at omp for definition of SOL
"""
function mesher_heat_flux(dd::IMAS.dd;
    r::AbstractVector{T}=Float64[],
    q::AbstractVector{T}=Float64[],
    merge_wall::Bool=true,
    levels::Union{Int,AbstractVector}=20,
    step::T=0.1) where {T<:Real}

    eqt = dd.equilibrium.time_slice[]
    fw = first_wall(dd.wall)

    if isempty(fw.r) || isempty(fw.z)
        error("Impossible to map the heat flux onto the wall because dd.wall is empty")
    end

    R0 = eqt.global_quantities.magnetic_axis.r # R magentic axis 
    Z0 = eqt.global_quantities.magnetic_axis.z # Z magnetic axis
    psi_separatrix = find_psi_boundary(eqt, fw.r, fw.z; raise_error_on_not_open=true).first_open # psi at LCFS

    if isempty(r) || isempty(q)
        ##########################################################################
        ####### NOTE: do it better with functions lambdaq 1 e lambdaq 2 and P_elms
        ##########################################################################

        # define q(r), but could be arbitrary. Here double exponential
        a = dd.equilibrium.time_slice[].boundary.minor_radius      # minor radius
        l = widthSOL_eich(dd) # decay length of first exponential
        l2 = 0.1  # decay length of second exponential - NOTE put scaling second lambda q - Loarte 2008
        frac = 0.2 # fraction of power flowing in the second esponential 
        NN = 2 # imbalance factor (in/out)  1 < N < 2
        Bt_omp = dd.equilibrium.time_slice[].global_quantities.vacuum_toroidal_field.b0 * R0 / (R0 + a)

        crossings = intersection([R0, 2 * maximum(fw.r)], [Z0, Z0], fw.r, fw.z).crossings # (r,z) point of intersection btw outer midplane (OMP) with wall
        r_wall_omp = [cr[1] for cr in crossings] # R coordinate of the wall at OMP
        r_wall_omp = r_wall_omp[1] # make it float

        surface = flux_surface(eqt, psi_separatrix, :encircling, fw.r, fw.z)
        (rr, zz) = surface[1]
        crossings = intersection([R0, 2 * maximum(fw.r)], [Z0, Z0], rr, zz).crossings
        r_sep = [cr[1] for cr in crossings] # R coordinate of points in SOL surface at MP (inner and outer)
        r_sep = r_sep[1]

        r = collect(LinRange(0, r_wall_omp - r_sep + 2 * l2, 10000)) # Ideally: from 0 to r max grid - r_separatrix_OMP
        # double exponential
        q =
            power_sol(dd) / 2 / NN / π / (R0 + a) / l / sin(atan(Bpol_omp(dd.equilibrium.time_slice[]) / abs(Bt_omp))) * exp.(-r ./ l) +
            power_sol(dd) * frac / 2 / NN / π / (R0 + a) / l2 / sin(atan(Bpol_omp(dd.equilibrium.time_slice[]) / abs(Bt_omp))) * exp.(-r ./ l2)
    end

    step = minimum([step, perimeter(fw.r, fw.z) / 250]) # ensure decent resolution of the wall
    # resample wall and make sure it's clockwise (for COCOS = 11)
    rwall, zwall = resample_2d_path(fw.r, fw.z; step, method=:linear, retain_original_xy=true)
    reorder_flux_surface!(rwall, zwall, R0, Z0; force_close=true)

    # Parameters for particle heat flux
    if typeof(levels) <: Int
        #levels is an Int, build a vector of psi_levels of that size
        eqt2d = findfirst(:rectangular, eqt.profiles_2d)
        _, _, PSI_interpolant = ψ_interpolant(eqt2d)  #interpolation of PSI in equilirium at locations (r,z)
        psi_levels, _, _ = find_levels_from_P(eqt, rwall, zwall, PSI_interpolant, r, q, levels)
        add_psi = find_levels_from_wall(eqt, rwall, zwall, PSI_interpolant)
        psi_sign = sign(psi_levels[end] - psi_levels[1])
        psi_levels = unique!(sort!(vcat(psi_levels, add_psi)))


        if psi_sign == -1
            psi_levels = reverse!(psi_levels) # if psi is decreasing, sort in descending order
        end
    else
        #levels is a vector, use it as it is
        psi_levels = levels
    end

    psi_levels[1] = psi_separatrix
    # build SOL
    SOL = sol(eqt, rwall, zwall; levels=psi_levels, use_wall=true)

    Rwall = Float64[]
    Zwall = Float64[]
    indexes = Int64[]

    # to determine if upper or lower single null, check if Z(strike_point) < Z(axis)
    # SOL[:lfs][1] = LCFS
    if SOL[:lfs][1].z[1] < Z0
        case = :lower
    else
        case = :upper
    end
    if isempty(SOL[:lfs_far])
        case = :double
    end

    # lower single null case
    if case == :lower || case == :upper
        #order clockwise starting from midplane
        for sol in reverse(SOL[:lfs_far])
            push!(Rwall, sol.r[end]) # R of points after midplane
            push!(Zwall, sol.z[end]) # z of points after midplane
            push!(indexes, sol.wall_index[end])
        end
        for sol in reverse(SOL[:lfs])
            # Outer target
            push!(Rwall, sol.r[end]) # R of points after midplane
            push!(Zwall, sol.z[end]) # z of points after midplane
            push!(indexes, sol.wall_index[end])
        end
        for sol in SOL[:lfs]
            # Inner target
            push!(Rwall, sol.r[1]) # R of points after midplane
            push!(Zwall, sol.z[1]) # z of points after midplane
            push!(indexes, sol.wall_index[1])
        end

        for sol in SOL[:lfs_far]
            push!(Rwall, sol.r[1]) # R of points after midplane
            push!(Zwall, sol.z[1]) # z of points after midplane
            push!(indexes, sol.wall_index[1])
        end

        Rwall_hfs = Float64[]
        Zwall_hfs = Float64[]
        indexes_hfs = Int64[]

        if !isempty(SOL[:hfs])
            for sol in SOL[:hfs]
                #order clockwise starting from midplane
                push!(Rwall_hfs, sol.r[1]) # R of points after midplane
                push!(Zwall_hfs, sol.z[1]) # z of points after midplane
                push!(indexes_hfs, sol.wall_index[1])
            end
            for sol in reverse(SOL[:hfs])
                push!(Rwall_hfs, sol.r[end]) # R of points after midplane
                push!(Zwall_hfs, sol.z[end]) # z of points after midplane
                push!(indexes_hfs, sol.wall_index[end])
            end

            # insert hfs
            Rwall = vcat(
                Rwall[1:argmin_abs(indexes, maximum(indexes_hfs))-1],
                Rwall_hfs,
                Rwall[argmin_abs(indexes, maximum(indexes_hfs)):end])
            Zwall = vcat(
                Zwall[1:argmin_abs(indexes, maximum(indexes_hfs))-1],
                Zwall_hfs,
                Zwall[argmin_abs(indexes, maximum(indexes_hfs)):end])
            indexes = vcat(
                indexes[1:argmin_abs(indexes, maximum(indexes_hfs))-1],
                indexes_hfs,
                indexes[argmin_abs(indexes, maximum(indexes_hfs)):end])
        end
    end

    # double null case - SOL[:lfs_far] is empty
    if case == :double
        #order clockwise starting from midplane
        for sol in reverse(SOL[:lfs])
            push!(Rwall, sol.r[end]) # R of points after midplane
            push!(Zwall, sol.z[end]) # z of points after midplane
            push!(indexes, sol.wall_index[end])
        end
        for sol in SOL[:hfs]
            #order clockwise starting from midplane
            push!(Rwall, sol.r[1]) # R of points after midplane
            push!(Zwall, sol.z[1]) # z of points after midplane
            push!(indexes, sol.wall_index[1])
        end
        for sol in reverse(SOL[:hfs])
            push!(Rwall, sol.r[end]) # R of points after midplane
            push!(Zwall, sol.z[end]) # z of points after midplane
            push!(indexes, sol.wall_index[end])
        end
        for sol in SOL[:lfs]
            push!(Rwall, sol.r[1]) # R of points after midplane
            push!(Zwall, sol.z[1]) # z of points after midplane
            push!(indexes, sol.wall_index[1])
        end
    end

    if merge_wall
        _, _, PSI_interpolant = ψ_interpolant(eqt2d)  #interpolation of PSI in equilirium at locations (r,z)

        #! format: off
        if zwall[1] > Z0 # correction if first point is above midplane 
            indexes[indexes .== 1 .&& Zwall.>Z0] .= length(rwall) # put it after index = end  
            indexes[indexes .== 1 .&& Zwall.>zwall[2] .&& Zwall.<=Z0] .= 0   # put before index = 1
        end
        #! format: on

        crossings = intersection([(minimum(rwall) + maximum(rwall)) / 2, maximum(rwall) * 1.05], [Z0, Z0], rwall, zwall)[2] # (r,z) point of intersection btw outer midplane (OMP) with wall
        r_wall_midplane = crossings[1][1] # R coordinate of the wall at OMP
        psi_wall_midplane = PSI_interpolant(r_wall_midplane, Z0)
        _, psi_first_lfs_far, null_within_wall = find_psi_last_diverted(eqt, rwall, zwall, PSI_interpolant) # psi of grazing surface
        psi_wall = PSI_interpolant.(rwall, zwall)
        tollZ = max(abs(Z0), 2 * abs(zwall[2] - zwall[1]))
        if Zwall[1] >= -tollZ # check if the particle reach the wall around the midplane
            # if so, do not add any point
            add_omp = false
        else
            # add points
            add_omp = true
        end

        add_indexes = collect((1:length(psi_wall)))
        #! format: off
        add_indexes = add_indexes[(psi_wall .< psi_separatrix .|| psi_wall .> psi_wall_midplane) .|| # add private flux region  around first null (psi<psi_sep) + add everyhting above psi midplane
                                (psi_wall .>= psi_separatrix .&& psi_wall .<= psi_first_lfs_far .&&  # add also points inside the private region around second null (only if null is within wall)
                                sign(eqt.boundary.x_point[end].z).*zwall.>abs(eqt.boundary.x_point[end].z)) .&& null_within_wall .||
                                psi_wall .> psi_first_lfs_far .&& (rwall.<eqt.boundary.x_point[end].r) .|| # add point in :hfs 
                                (psi_wall .< psi_wall_midplane .&& (zwall.<=tollZ) .&& (zwall .>= -tollZ) .&& (rwall.>eqt.boundary.x_point[end].r) .&& add_omp) # add also points close to OMP but with psi lower than psi_wall midplane within tollZ from omp
                                ]
        #! format: on

        L = length(add_indexes)
        average_step = perimeter(rwall, zwall) / (length(rwall) - 1)
        #filter out point that are for some reason already inside Rwall,Zwall
        for (k, ind) in enumerate(reverse(add_indexes))
            #check if these points have been already saved in Rwall, Zwall
            dist = sqrt.((Rwall .- rwall[ind]) .^ 2 + (Zwall .- zwall[ind]) .^ 2)
            if minimum(dist) <= average_step # if a point is at less than average_step  from an already saved point, do not save it
                #point is already in and must be removed
                deleteat!(add_indexes, L + 1 - k)
            end
        end

        add_indexes = reverse!(add_indexes)
        for ind in add_indexes
            if ind != 1
                Rwall = append!(Rwall[indexes.<ind], [rwall[ind]], Rwall[indexes.>=ind])
                Zwall = append!(Zwall[indexes.<ind], [zwall[ind]], Zwall[indexes.>=ind])
                indexes = append!(indexes[indexes.<ind], [ind], indexes[indexes.>=ind])
            end
        end

        # include points shadowed by corners
        dist = (diff(Rwall)) .^ 2 + (diff(Zwall)) .^ 2
        avg = sum(dist) / length(dist) # mean distance between adjacent points in mesh
        std = sqrt(sum((dist .- avg) .^ 2) / (length(dist) - 1)) #standard deviation of distance adjacent points in mesh
        save_length = length(Rwall)
        counter = 0
        while sum(dist .> avg + 4 * std) > 0 && counter < 10
            # we have outliers, which are shadowed areas.
            # in the outliears dist > average + 4 standard deviations
            indexes = 1:length(dist)
            indexes = indexes[dist.>avg+4*std]

            for ind in reverse(indexes)
                # if vertical lines
                if abs.(diff([Rwall[ind], Rwall[ind+1]]))[1] > 0.01
                    dr = 0.0
                else
                    dr = sqrt(2) * perimeter(rwall, zwall) / length(dist)
                end
                #if horizontal lines
                if abs.(diff([Zwall[ind], Zwall[ind+1]]))[1] > 0.01
                    dz = 0.0
                else
                    dz = sqrt(2) * perimeter(rwall, zwall) / length(dist)
                end

                #search points in rectangle between two points
                #! format: off
                add_r = rwall[rwall.>(minimum([Rwall[ind],Rwall[ind+1]])-dr ).&& rwall .< (maximum([Rwall[ind],Rwall[ind+1]])+dr ).&&
                              zwall.>(minimum([Zwall[ind],Zwall[ind+1]])-dz) .&& zwall .< (maximum([Zwall[ind],Zwall[ind+1]])+dz )  ]
                add_z = zwall[rwall.>(minimum([Rwall[ind],Rwall[ind+1]])-dr) .&& rwall .< (maximum([Rwall[ind],Rwall[ind+1]])+dr ).&&
                              zwall.>(minimum([Zwall[ind],Zwall[ind+1]])-dz) .&& zwall .< (maximum([Zwall[ind],Zwall[ind+1]])+dz)   ]
                #! format: on

                # check that (add_r,add_z) are unique points
                add_rz = unique!(collect(zip(add_r, add_z)))
                if length(add_r) > length(add_rz)
                    add_r = [rz[1] for rz in add_rz]
                    add_z = [rz[2] for rz in add_rz]
                end

                Rwall = append!(Rwall[1:ind], add_r, Rwall[ind+1:end])
                Zwall = append!(Zwall[1:ind], add_z, Zwall[ind+1:end])
            end
            if length(Rwall) == save_length
                # I am not finding anymore points to add
                break
            end
            dist = (diff(Rwall)) .^ 2 + (diff(Zwall)) .^ 2
            avg = sum(dist) / length(dist) # mean distance between adjacent points in mesh
            std = sqrt(sum((dist .- avg) .^ 2) / (length(dist) - 1)) #standard deviation of distance adjacent points in mesh
            counter += 1
            save_length = length(Rwall)
        end
        # add OMP point
        if (r_wall_midplane, Z0) in (Rwall, Zwall)
        else
            Rwall = vcat(r_wall_midplane, Rwall)
            Zwall = vcat(Z0, Zwall)
        end
    end

    s = similar(Rwall)
    ds = sqrt.(diff(Rwall) .^ 2 + diff(Zwall) .^ 2)
    s[1] = 0.0
    for i in 1:length(ds)
        s[i+1] = s[i] + ds[i]
    end

    # Make sure (Rwall,Zwall) is closed
    if !((Rwall[1], Zwall[1]) == (Rwall[end], Zwall[end]))
        # Mesh not closed!
        push!(Rwall, Rwall[1])
        push!(Zwall, Zwall[1])
        push!(s, s[end] + sqrt((Rwall[1] - Rwall[end])^2 + (Zwall[1] - Zwall[end])^2))
    end

    return (Rwall=Rwall, Zwall=Zwall, s=s, SOL=SOL, r=r, q=q)
end

#= ============= =#
#  plotting       #
#= ============= =#
"""
Recipe for plot of heat flux

  - which_plot = :twoD, :oneD
  - plot_type  = :path, :scatter (only for 2D)
  - q          =
    :all (for 1D),
    :wall,
    :parallel
    :particle
    :core_radiation
    :both (= :particle + :parallel)
"""
@recipe function plot_heat_flux(HF::WallHeatFlux; which_plot=:twoD, plot_type=:path, q=:wall)
    @assert which_plot in (:oneD, :twoD)
    @assert plot_type in (:path, :scatter)
    @assert q in (:wall, :parallel, :particle, :core_radiation, :both, :all)

    if q in (:both, :all)
        if q == :both
            qs = (:parallel, :particle)
        else
            qs = (:wall, :particle, :core_radiation)
        end
        if which_plot == :twoD
            layout := (1, length(qs))
        end
        for (k, q) in enumerate(qs)
            @series begin
                if which_plot == :twoD
                    subplot := k
                end
                which_plot := which_plot
                plot_type := plot_type
                q := q
                HF
            end
        end

    elseif which_plot == :oneD
        @series begin
            xlabel --> "Clockwise distance along wall [m]"
            ylabel --> "Wall flux [W/m²]"
            yscale --> :log10

            x = []
            y = []
            if q == :particle
                label --> "particles"
                if !isempty(HF.q_part)
                    x = HF.s
                    y = HF.q_part .+ 1.0
                end

            elseif q == :core_radiation
                label --> "core radiation"
                if !isempty(HF.q_core_rad)
                    x = HF.s
                    y = HF.q_core_rad .+ 1.0
                end

            elseif q == :wall
                label --> "wall"
                if !isempty(HF.q_wall)
                    x = HF.s
                    y = HF.q_wall .+ 1.0
                end

            elseif q == :parallel
                label --> "parallel"
                if !isempty(HF.q_parallel)
                    x = HF.s
                    y = HF.q_parallel .+ 1.0
                end
            end

            x, y
        end

    elseif which_plot == :twoD
        @series begin
            aspect_ratio := :equal
            legend --> false
            colorbar --> true
            xlim --> [0.95 * minimum(HF.r) - 0.05 * (maximum(HF.r)), 1.05 * maximum(HF.r) - 0.05 * (minimum(HF.r))]
            ylim --> [1.05 * minimum(HF.z) - 0.05 * (maximum(HF.z)), 1.05 * maximum(HF.z) - 0.05 * (minimum(HF.z))]
            if plot_type == :path
                seriestype --> :path
                linewidth --> 8
            elseif plot_type == :scatter
                seriestype --> :scatter
                markersize --> 2
                markerstrokewidth --> 0
            end

            if q == :wall && !isempty(HF.q_wall)
                colorbar_title := "log₁₀(q wall [W/m²])"
                if plot_type == :path
                    line_z := log10.(HF.q_wall .+ 1)
                elseif plot_type == :scatter
                    zcolor := log10.(HF.q_wall .+ 1)
                end

            elseif q == :core_radiation && !isempty(HF.q_core_rad)
                colorbar_title := "log₁₀(q core rad [W/m²])"
                if plot_type == :path
                    line_z := log10.(HF.q_core_rad .+ 1)
                elseif plot_type == :scatter
                    zcolor := log10.(HF.q_core_rad .+ 1)
                end

            elseif q == :particle && !isempty(HF.q_part)
                colorbar_title := "log₁₀(q particle [W/m²])"
                floor = minimum(HF.q_part[HF.q_part.>0.0]) / 100.0
                if plot_type == :path
                    line_z --> log10.(HF.q_part .+ floor)
                elseif plot_type == :scatter
                    zcolor --> log10.(HF.q_part .+ floor)
                end

            elseif q == :parallel && !isempty(HF.q_parallel)
                colorbar_title := "log₁₀(q parallel [W/m²])"
                if plot_type == :path
                    line_z --> log10.(HF.q_parallel .+ 1)
                end
                if plot_type == :scatter
                    zcolor --> log10.(HF.q_parallel .+ 1)
                end
            end

            HF.r, HF.z
        end
    end
end<|MERGE_RESOLUTION|>--- conflicted
+++ resolved
@@ -33,190 +33,11 @@
 Assumption: Points at the extrema of OpenFieldLines in SOL are in the mesh (see mesher_heat_flux).
 """
 function particle_heat_flux(
-<<<<<<< HEAD
         SOL::OrderedCollections.OrderedDict{Symbol,Vector{OpenFieldLine}},
         rmesh::AbstractVector{<:Real},
         zmesh::AbstractVector{<:Real},
         r::Vector{<:Real},
         q::Vector{<:Real})
-=======
-    eqt::IMAS.equilibrium__time_slice,
-    SOL::OrderedCollections.OrderedDict{Symbol,Vector{OpenFieldLine}},
-    wall_r::AbstractVector{<:Real},
-    wall_z::AbstractVector{<:Real},
-    r::Vector{<:Real},
-    q::Vector{<:Real};
-    merge_wall::Bool=true)
-
-    @assert length(r) == length(q)
-    @assert all(q .>= 0) # q is all positive
-    @assert all(r .>= 0) # r is all positive  
-    @assert r[1] == 0
-
-    Rwall = Float64[]
-    Zwall = Float64[]
-    Qwall = Float64[]
-    Qpara = Float64[]
-    indexes = Int64[]
-
-    if isempty(wall_r) || isempty(wall_z)
-        error("Impossible to map the heat flux onto the wall because dd.wall is empty")
-    end
-
-    ZA = eqt.global_quantities.magnetic_axis.z # Z of magnetic axis
-    RA = eqt.global_quantities.magnetic_axis.r # R of magnetic axis
-
-    eqt2d = findfirst(:rectangular, eqt.profiles_2d)
-    psi_separatrix = find_psi_boundary(eqt, wall_r, wall_z; raise_error_on_not_open=true).first_open # psi at LCFS
-    surface = flux_surface(eqt, psi_separatrix, :open, wall_r, wall_z)
-    r_separatrix = Float64[]
-    for (rr, zz) in surface
-        if isempty(rr) || all(zz .> ZA) || all(zz .< ZA)
-            continue
-        end
-
-        crossings = intersection(rr, zz, [RA, 10 * RA], [ZA, ZA]).crossings # find intersection with midplane
-
-        if isempty(crossings)
-            continue
-        end
-
-        push!(r_separatrix, crossings[1][1])
-    end
-    r_separatrix = r_separatrix[1]
-    r = r .+ r_separatrix
-    @assert maximum(r) > maximum(wall_r)
-
-    q_interp = interp1d(r, q, :cubic)
-
-    # to determine if upper or lower single null, check if Z(strike_point) < Z(axis)
-    # SOL[:lfs][1] = LCFS
-    if SOL[:lfs][1].z[1] < ZA
-        case = :lower
-    else
-        case = :upper
-    end
-    if isempty(SOL[:lfs_far])
-        case = :double
-    end
-
-    # lower single null case
-    if case == :lower || case == :upper
-        #order clockwise starting from midplane
-        for sol in reverse(SOL[:lfs_far])
-            qmid = q_interp(sol.r[sol.midplane_index]) # compute parallell heat flux at omp
-            push!(Rwall, sol.r[end]) # R of points after midplane
-            push!(Zwall, sol.z[end]) # z of points after midplane
-            push!(Qwall, qmid / (sol.total_flux_expansion[end]) * sin(sol.grazing_angles[end]))
-            push!(Qpara, qmid / (sol.total_flux_expansion[end]))
-            push!(indexes, sol.wall_index[end])
-        end
-        for sol in reverse(SOL[:lfs])
-            # Outer target
-            qmid = q_interp(sol.r[sol.midplane_index])
-            push!(Rwall, sol.r[end]) # R of points after midplane
-            push!(Zwall, sol.z[end]) # z of points after midplane
-            push!(Qwall, qmid / (sol.total_flux_expansion[end]) * sin(sol.grazing_angles[end]))
-            push!(Qpara, qmid / (sol.total_flux_expansion[end]))
-            push!(indexes, sol.wall_index[end])
-        end
-        for sol in SOL[:lfs]
-            # Inner target
-            qmid = q_interp(sol.r[sol.midplane_index]) # compute parallell heat flux at omp
-            push!(Rwall, sol.r[1]) # R of points after midplane
-            push!(Zwall, sol.z[1]) # z of points after midplane
-            push!(Qwall, qmid / (sol.total_flux_expansion[1]) * sin(sol.grazing_angles[1]))
-            push!(Qpara, qmid / (sol.total_flux_expansion[1]))
-            push!(indexes, sol.wall_index[1])
-        end
-
-        for sol in SOL[:lfs_far]
-            qmid = q_interp(sol.r[sol.midplane_index]) # compute parallell heat flux at omp
-            push!(Rwall, sol.r[1]) # R of points after midplane
-            push!(Zwall, sol.z[1]) # z of points after midplane
-            push!(Qwall, qmid / (sol.total_flux_expansion[1]) * sin(sol.grazing_angles[1]))
-            push!(Qpara, qmid / (sol.total_flux_expansion[1]))
-            push!(indexes, sol.wall_index[1])
-        end
-
-        Rwall_hfs = Float64[]
-        Zwall_hfs = Float64[]
-        Qwall_hfs = Float64[]
-        Qpara_hfs = Float64[]
-        indexes_hfs = Int64[]
-
-        if !isempty(SOL[:hfs])
-            for sol in SOL[:hfs]
-                #order clockwise starting from midplane
-                push!(Rwall_hfs, sol.r[1]) # R of points after midplane
-                push!(Zwall_hfs, sol.z[1]) # z of points after midplane
-                push!(Qwall_hfs, 0.0)
-                push!(Qpara_hfs, 0.0)
-                push!(indexes_hfs, sol.wall_index[1])
-            end
-            for sol in reverse(SOL[:hfs])
-                push!(Rwall_hfs, sol.r[end]) # R of points after midplane
-                push!(Zwall_hfs, sol.z[end]) # z of points after midplane
-                push!(Qwall_hfs, 0.0)
-                push!(Qpara_hfs, 0.0)
-                push!(indexes_hfs, sol.wall_index[end])
-            end
-
-            # insert hfs
-            Rwall = vcat(Rwall[1:argmin_abs(indexes, maximum(indexes_hfs))-1],
-                Rwall_hfs,
-                Rwall[argmin_abs(indexes, maximum(indexes_hfs)):end])
-            Zwall = vcat(Zwall[1:argmin_abs(indexes, maximum(indexes_hfs))-1],
-                Zwall_hfs,
-                Zwall[argmin_abs(indexes, maximum(indexes_hfs)):end])
-            Qwall = vcat(Qwall[1:argmin_abs(indexes, maximum(indexes_hfs))-1],
-                Qwall_hfs,
-                Qwall[argmin_abs(indexes, maximum(indexes_hfs)):end])
-            Qpara = vcat(Qpara[1:argmin_abs(indexes, maximum(indexes_hfs))-1],
-                Qpara_hfs,
-                Qpara[argmin_abs(indexes, maximum(indexes_hfs)):end])
-            indexes = vcat(indexes[1:argmin_abs(indexes, maximum(indexes_hfs))-1],
-                indexes_hfs,
-                indexes[argmin_abs(indexes, maximum(indexes_hfs)):end])
-        end
-    end
-
-    # double null case - SOL[:lfs_far] is empty
-    if case == :double
-        #order clockwise starting from midplane
-        for sol in reverse(SOL[:lfs])
-            qmid = q_interp(sol.r[sol.midplane_index]) # compute parallell heat flux at omp
-            push!(Rwall, sol.r[end]) # R of points after midplane
-            push!(Zwall, sol.z[end]) # z of points after midplane
-            push!(Qwall, qmid / (sol.total_flux_expansion[end]) * sin(sol.grazing_angles[end]))
-            push!(Qpara, qmid / (sol.total_flux_expansion[end]))
-            push!(indexes, sol.wall_index[end])
-        end
-        for sol in SOL[:hfs]
-            #order clockwise starting from midplane
-            push!(Rwall, sol.r[1]) # R of points after midplane
-            push!(Zwall, sol.z[1]) # z of points after midplane
-            push!(Qwall, 0)
-            push!(Qpara, 0)
-            push!(indexes, sol.wall_index[1])
-        end
-        for sol in reverse(SOL[:hfs])
-            push!(Rwall, sol.r[end]) # R of points after midplane
-            push!(Zwall, sol.z[end]) # z of points after midplane
-            push!(Qwall, 0)
-            push!(Qpara, 0)
-            push!(indexes, sol.wall_index[end])
-        end
-        for sol in SOL[:lfs]
-            qmid = q_interp(sol.r[sol.midplane_index]) # compute parallell heat flux at omp
-            push!(Rwall, sol.r[1]) # R of points after midplane
-            push!(Zwall, sol.z[1]) # z of points after midplane
-            push!(Qwall, qmid / (sol.total_flux_expansion[1]) * sin(sol.grazing_angles[1]))
-            push!(Qpara, qmid / (sol.total_flux_expansion[1]))
-            push!(indexes, sol.wall_index[1])
-        end
-    end
->>>>>>> a94a1b33
 
         @assert length(r) == length(q)
         @assert all(q .>= 0) # q is all positive
@@ -236,20 +57,7 @@
         r = r .+ r_separatrix 
         @assert maximum(r) > maximum(Romp_wall) "Vector r in q(r) is too short for interpolation. [Point of contact: G.Dose]"
 
-<<<<<<< HEAD
         q_interp = interp1d(r, q, :cubic)
-=======
-        average_step = perimeter(wall_r, wall_z) / (length(wall_r) - 1)
-        #filter out point that are for some reason already inside Rwall,Zwall
-        for (k, ind) in enumerate(reverse(add_indexes))
-            #check if these points have been already saved in Rwall, Zwall
-            dist = sqrt.((Rwall .- wall_r[ind]) .^ 2 + (Zwall .- wall_z[ind]) .^ 2)
-            if minimum(dist) <= average_step # if a point is at less than average_step  from an already saved point, do not save it
-                #point is already in and must be removed
-                deleteat!(add_indexes, L + 1 - k)
-            end
-        end
->>>>>>> a94a1b33
 
         # Only SOL[:lfs] and SOL[:lfs_far] have power flowing inside
         for sol in [SOL[:lfs]; SOL[:lfs_far]]
@@ -261,25 +69,9 @@
             strike_point1 =  (rmesh .== sol.r[1])   .&&  (zmesh .== sol.z[1])   # index in mesh of first strike point of sol
             strike_point2 =  (rmesh .== sol.r[end]) .&&  (zmesh .== sol.z[end]) # index in mesh of second strike point of sol
 
-<<<<<<< HEAD
             # compute heat flux for point 1
             Qpara[strike_point1] .= qmid / (sol.total_flux_expansion[1])
             Qwall[strike_point1] .= qmid / (sol.total_flux_expansion[1]) * sin(sol.grazing_angles[1])
-=======
-            for ind in reverse(indexes)
-                # if vertical lines
-                if abs.(diff([Rwall[ind], Rwall[ind+1]]))[1] > 0.01
-                    dr = 0.0
-                else
-                    dr = sqrt(2) * perimeter(wall_r, wall_z) / length(dist)
-                end
-                #if horizontal lines
-                if abs.(diff([Zwall[ind], Zwall[ind+1]]))[1] > 0.01
-                    dz = 0.0
-                else
-                    dz = sqrt(2) * perimeter(wall_r, wall_z) / length(dist)
-                end
->>>>>>> a94a1b33
 
             # compute heat flux for point 2
             Qpara[strike_point2] .= qmid / (sol.total_flux_expansion[end])
