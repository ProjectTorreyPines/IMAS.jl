--- conflicted
+++ resolved
@@ -1236,27 +1236,11 @@
 
 Returns plasma effective charge
 """
-<<<<<<< HEAD
-function zeff(cp1d::IMAS.core_profiles__profiles_1d{T}; temperature_dependent_ionization_state::Bool=true) where {T<:Real}
-=======
 function zeff(cp1d::IMAS.core_profiles__profiles_1d{T}) where {T<:Real}
->>>>>>> c8f15f57
     z = zero(cp1d.grid.rho_tor_norm)
-    if temperature_dependent_ionization_state
-        func = avgZinterpolator(joinpath(@__DIR__, "..", "..", "data", "Zavg_z_t.dat"))
-        _avgZ = (zn, Ti) -> avgZ(func, zn, Ti)::T
-    end
     for ion in cp1d.ion
-<<<<<<< HEAD
-        if temperature_dependent_ionization_state
-            @. z += ion.density_thermal * _avgZ(ion.element[1].z_n, ion.temperature) ^ 2
-        else
-            @. z += ion.density_thermal * (ion.element[1].z_n ^ 2)
-        end
-=======
         Zi = avgZ(ion)
         @. z += ion.density_thermal * Zi^2
->>>>>>> c8f15f57
     end
     @. z /= cp1d.electrons.density_thermal
     clamp!(z, 1.0, Inf) # Zeff must be at least 1.0
@@ -1300,9 +1284,6 @@
 
 Returns average ionization state of an ion at a given temperature
 """
-<<<<<<< HEAD
-function avgZ(Z::Real, Ti::Real) where {T}
-=======
 function avgZ(Z::Real, Ti::T) where {T<:Real}
     if Z == 1.0
         return one(T)
@@ -1315,7 +1296,6 @@
     if Z == 1.0
         return ones(T, length(Ti))
     end
->>>>>>> c8f15f57
     func = avgZinterpolator(joinpath(@__DIR__, "..", "..", "data", "Zavg_z_t.dat"))
     return avgZ.(Ref(func), Z, Ti)
 end
@@ -1340,15 +1320,6 @@
 """
 function is_hydrogenic(ion::core_profiles__profiles_1d___ion)
     return ion.element[1].z_n == 1.0
-end
-
-function avgZ(Z::Real, Ti::AbstractVector{<:Real})
-    func = avgZinterpolator(joinpath(@__DIR__, "..", "..", "data", "Zavg_z_t.dat"))
-    return avgZ.(Ref(func), Z, Ti)
-end
-
-function avgZ(func::F, Z::Real, Ti::Real) where {F}
-    return 10.0 ^ (func(log10(Ti / 1E3), Z)) - 1.0
 end
 
 @compat public avgZ
