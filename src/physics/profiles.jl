--- conflicted
+++ resolved
@@ -1289,11 +1289,7 @@
 
 Returns average ionization state of an ion at a given temperature
 """
-<<<<<<< HEAD
-function avgZ(Z::Float64, Ti::T) where {T}
-=======
-function avgZ(Z::Real, Ti::T)::T where {T}
->>>>>>> 35b21456
+function avgZ(Z::Real, Ti::T) where {T}
     func = avgZinterpolator(joinpath(@__DIR__, "..", "..", "data", "Zavg_z_t.dat"))
     return @. 10.0 ^ (func(log10(Ti / 1E3), Z)) - 1.0
 end
