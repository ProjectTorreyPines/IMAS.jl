--- conflicted
+++ resolved
@@ -173,17 +173,6 @@
 
     elseif typeof(levels) <: Int
         levels = psi__boundary_level .+ psi_sign .* 10.0 .^ LinRange(-9, log10(abs(psi_wall_midplane - psi_sign * 0.001 * abs(psi_wall_midplane) - psi__boundary_level)), levels)
-<<<<<<< HEAD
-        if null_within_wall
-            levels[argmin(abs.(levels .- psi__2nd_separatix))] = psi__2nd_separatix # make sure 2nd separatrix is in levels
-        else
-            indexx = argmin(abs.(levels .- psi_last_lfs))
-            levels = vcat(levels[1:indexx-1], psi_last_lfs, psi_first_lfs_far, levels[indexx+1:end]) # remove closest point + add last_lfs and first_lfs_far
-            levels = sort(vcat(levels, psi__2nd_separatix))
-            if psi_sign == -1
-                levels = reverse!(levels) # if psi is decreasing, sort in descending order
-            end
-=======
     
         indexx = argmin(abs.(levels .- psi_last_lfs))
         levels = vcat(levels[1:indexx-1], psi_last_lfs, psi_first_lfs_far, levels[indexx+1:end]) # remove closest point + add last_lfs and first_lfs_far
@@ -193,7 +182,6 @@
         if psi_sign == -1
             # if psi is decreasing we must sort in decreasing order
             levels = reverse!(levels)
->>>>>>> ea339ef4
         end
 
     else
