document[Symbol("Physics sol")] = Symbol[]

"""
    r::Vector{Float64}
    z::Vector{Float64}
    Br::Vector{Float64}
    Bz::Vector{Float64}
    Bp::Vector{Float64}
    Bt::Vector{Float64}
    pitch::Vector{Float64}
    s::Vector{Float64}
    midplane_index::Int
    strike_angles::Vector{Float64}           # Angle in radiants between flux surface and the wall; poloidal angle
    pitch_angles::Vector{Float64}            # Angle in radiants between B and Btoroidal; atan(Bp/Bt)
    grazing_angles::Vector{Float64}          # Angle in radiants between B and the wall; grazing angle
    total_flux_expansion::Vector{Float64}    # Total flux expansion
    poloidal_flux_expansion::Vector{Float64} # Poloidal flux expansion
    wall_index::Vector{Int}                  # index in dd.wall where strike points intersect
"""
struct OpenFieldLine
    r::Vector{Float64}
    z::Vector{Float64}
    Br::Vector{Float64}
    Bz::Vector{Float64}
    Bp::Vector{Float64}
    Bt::Vector{Float64}
    pitch::Vector{Float64}
    s::Vector{Float64}
    midplane_index::Int
    strike_angles::Vector{Float64}           # Angle in radiants between flux surface and the wall; poloidal angle
    pitch_angles::Vector{Float64}            # Angle in radiants between B and Btoroidal; atan(Bp/Bt)
    grazing_angles::Vector{Float64}          # Angle in radiants between B and the wall; grazing angle
    total_flux_expansion::Vector{Float64}    # Total flux expansion
    poloidal_flux_expansion::Vector{Float64} # Poloidal flux expansion
    wall_index::Vector{Int}                  # index in dd.wall where strike points intersect
    psi::Float64                             # Psi level at that open flux surface
end

"""
    OpenFieldLine(
        PSI_interpolant,
        r::AbstractVector{T},
        z::AbstractVector{T},
        wall_r::AbstractVector{T},
        wall_z::AbstractVector{T},
        B0::T,
        R0::T,
        RA::T,
        ZA::T,
        level::T)

OpenFieldLine constructor
"""
function OpenFieldLine(
    PSI_interpolant,
    r::AbstractVector{T},
    z::AbstractVector{T},
    wall_r::AbstractVector{T},
    wall_z::AbstractVector{T},
    B0::T,
    R0::T,
    RA::T,
    ZA::T,
    level::T
) where {T<:Real}
    @assert length(wall_r) == length(wall_z)
    if isempty(wall_r)
        # SOL without wall
        rr = r
        zz = z
        strike_angles = [NaN, NaN]
        wall_index = Int64[]
    else
        # SOL with wall
        # returns poloidal angles of each surface
        # rr and zz are clockwise
        # crossing points with wall = (rr[1], zz[1]) (rr[end], zz[end])
        # this is the order at which angles are computed (strike, pitch and grazing)
        # Example - OFL[2].[1<n<length(levels)].strike_angle[1] is computed at (rr[1], zz[1])
        rr, zz, strike_angles, wall_index = line_wall_2_wall(r, z, wall_r, wall_z, RA, ZA)
    end

    if isempty(rr) || all(zz .> ZA) || all(zz .< ZA)
        return nothing
    end

    # add a point exactly at the (preferably outer) midplane
    crossing_index, crossings = intersection([0.0, 1000.0], [ZA, ZA], rr, zz)
    r_midplane = [cr[1] for cr in crossings] # R coordinate of points in SOL surface at MP (inner and outer)
    outer_index = argmax(r_midplane)  #index of point @ MP: this is OMP (for OFL_lfs); IMP for OFL_hfs
    crossing_index = crossing_index[outer_index] #indexes of point at MP in SOL surface
    r_midplane = r_midplane[outer_index] # R coordinate of point at MP in SOL surface
    rr = [rr[1:crossing_index[2]]; r_midplane; rr[crossing_index[2]+1:end]] #Insert in r of SOL surface a point @ MP
    zz = [zz[1:crossing_index[2]]; ZA; zz[crossing_index[2]+1:end]] #Insert in z of SOL surface a point @ MP
    midplane_index = crossing_index[2] + 1 #index at which point @ MP

    # calculate quantities along field line
    Br, Bz = Br_Bz(PSI_interpolant, rr, zz) # r and z component of B for each point in (r,z)
    Bp = sqrt.(Br .^ 2.0 .+ Bz .^ 2.0)     # poloidal component of B for each point in (r,z)
    Bt = abs.(B0 .* R0 ./ rr)              # toroidal component of B for each point in (r,z)
    B = sqrt.(Bp .^ 2 + Bt .^ 2)           # total magnetic field B for each point in (r,z)
    dp = sqrt.(gradient(rr) .^ 2.0 .+ gradient(zz) .^ 2.0) # curvilinear abscissa increments of poloidal projection of SOL surface
    pitch = sqrt.(1.0 .+ (Bt ./ Bp) .^ 2) # ds = dp*sqrt(1 + (Bt/Bp)^2) (pythagora)
    s = cumsum(pitch .* dp) # s = integral(ds)
    s = abs.(s .- s[midplane_index]) # fix 0 at outer midplane

    # Parameters to map heat flux from OMP to wall
    pitch_angles = atan.(Bp, Bt)
    grazing_angles = asin.(sin.([pitch_angles[1], pitch_angles[end]]) .* sin.(strike_angles))
    total_flux_expansion = B[midplane_index] ./ B # total flux expansion(r,z) =  Bomp / B(r,z) [magentic flux conservation]
    poloidal_flux_expansion = total_flux_expansion .* rr[midplane_index] ./ rr .* sin(pitch_angles[midplane_index]) ./ sin.(pitch_angles) # poloidal flux expansion

<<<<<<< HEAD
    return OpenFieldLine(rr, zz, Br, Bz, Bp, Bt, pitch, s, midplane_index, strike_angles, pitch_angles, grazing_angles, total_flux_expansion, poloidal_flux_expansion, wall_index, level)
=======
    return OpenFieldLine(
        rr,
        zz,
        Br,
        Bz,
        Bp,
        Bt,
        pitch,
        s,
        midplane_index,
        strike_angles,
        pitch_angles,
        grazing_angles,
        total_flux_expansion,
        poloidal_flux_expansion,
        wall_index,
        level
    )
>>>>>>> 80381eb5
end

@compat public OpenFieldLine
push!(document[Symbol("Physics sol")], :OpenFieldLine)

@recipe function plot_ofl(ofl::OpenFieldLine)
    @series begin
        aspect_ratio --> :equal
        label --> ""
        colorbar_title := "log₁₀(Connection length [m] + 1.0)"
        line_z --> log10.(ofl.s .+ 1)
        ofl.r, ofl.z
    end
end

@recipe function plot_ofl(OFL_hfs_lfs_lfsfar::OrderedCollections.OrderedDict{Symbol,Vector{IMAS.OpenFieldLine}})
    @series begin
        OFL_hfs_lfs_lfsfar[:hfs]
    end
    @series begin
        OFL_hfs_lfs_lfsfar[:lfs]
    end
    @series begin
        OFL_hfs_lfs_lfsfar[:lfs_far]
    end
end

@recipe function plot_ofl(OFL::Vector{OpenFieldLine})
    for ofl in OFL
        @series begin
            ofl
        end
    end
end

"""
    sol(eqt::IMAS.equilibrium__time_slice, wall_r::AbstractVector{T}, wall_z::AbstractVector{T}; levels::Union{Int,AbstractVector}=20, use_wall::Bool=true) where {T<:Real}

Returns vectors of hfs and lfs OpenFieldLine

If levels is a vector, it has the values of psi from 0 to max psi_wall_midplane. The function will modify levels of psi to introduce relevant sol surfaces
"""
function sol(
    eqt::IMAS.equilibrium__time_slice,
    wall_r::AbstractVector{T},
    wall_z::AbstractVector{T};
    levels::Union{Int,AbstractVector}=20,
    use_wall::Bool=!isempty(wall_r)
) where {T<:Real}
    @assert length(wall_r) == length(wall_z)
    OFL = OrderedCollections.OrderedDict(:hfs => OpenFieldLine[], :lfs => OpenFieldLine[], :lfs_far => OpenFieldLine[])

    # empty wall if use_wall = false
    if use_wall == false
        wall_r = T[]
        wall_z = T[]
    end

    ############
    R0, B0 = eqt.global_quantities.vacuum_toroidal_field.r0, eqt.global_quantities.vacuum_toroidal_field.b0
    RA = eqt.global_quantities.magnetic_axis.r
    ZA = eqt.global_quantities.magnetic_axis.z

    ############
    eqt2d = findfirst(:rectangular, eqt.profiles_2d)
    r, z, PSI_interpolant = ψ_interpolant(eqt2d)  #interpolation of PSI in equilirium at locations (r,z)
    psi__axis_level = eqt.profiles_1d.psi[1] # psi value on axis

    psi_boundaries = (last_closed=eqt.boundary.psi, first_open=eqt.boundary_separatrix.psi)
    if psi_boundaries.last_closed == psi_boundaries.first_open
        return OFL
    end

    # find psi at second magnetic separatrix
    psi__2nd_separatix = find_psi_2nd_separatrix(eqt).not_diverted # find psi at 2nd magnetic separatrix
    psi_sign = sign(psi_boundaries.first_open - psi__axis_level) # sign of the poloidal flux taking psi_axis = 0
    psi_max = find_psi_max(eqt)

    if !isempty(wall_r)
        psi_wall_midplane = find_psi_wall_omp(PSI_interpolant, RA, ZA, wall_r, wall_z, psi_max, psi_sign) # psi at the intersection between wall and omp
        psi_last_lfs, _, psi_first_lfs_far, _ = find_psi_last_diverted(eqt, wall_r, wall_z, PSI_interpolant) # find psi at LDFS, NaN if not a diverted plasma
        threshold = (psi_last_lfs + psi_first_lfs_far) / 2.0
        # limited plasma
        if isnan(psi_last_lfs) && isnan(psi_first_lfs_far)
            error("IMAS.sol cannot yet handle limited plasmas")
        end
    else
        # SOL without wall
        psi_wall_midplane = psi_max
        psi_last_lfs = psi_boundaries.first_open
        psi_first_lfs_far = psi_boundaries.first_open .+ 1E-5
        threshold = psi__2nd_separatix
    end
    ############

    # smart picking of psi levels
    if levels == 1
        levels = [psi_boundaries.first_open]

    elseif levels == 2
        levels = [psi_boundaries.first_open, psi__2nd_separatix]

    elseif typeof(levels) <: Int
        levels = psi_boundaries.first_open .+ psi_sign .* 10.0 .^ LinRange(-9, log10(abs(psi_wall_midplane - psi_boundaries.first_open)), levels)

        indexx = argmin_abs(levels, psi_last_lfs)
        levels = vcat(levels[1:indexx-1], psi_last_lfs, psi_first_lfs_far, levels[indexx+1:end]) # remove closest point + add last_lfs and first_lfs_far
        # add 2nd sep, sort in increasing order and remove doubles (it could happen that psi_boundaries.first_open = psi_last_lfs = psi_2ndseparatrix in DN)
        levels = unique!(sort(vcat(levels, psi__2nd_separatix)))

        # Case of limited plasma - Also add first magnetic separatrix
        psi_sep_closed, psi_sep_open = find_psi_separatrix(eqt)

        if psi_sign * psi_sep_open > psi_sign * psi_boundaries.first_open
            # if psi_boundary is inside separatrix -> limited case
            levels = unique!(sort(vcat(levels, psi_sep_closed, psi_sep_open)))
        end

        if psi_sign == -1
            # if psi is decreasing we must sort in decreasing order
            levels = reverse!(levels)
        end

    else
        #levels is a vector of psi_levels for the discretization of the SOL
        @assert psi_sign * levels[1] >= psi_sign * psi_boundaries.first_open "psi_boundaries.first_open = $(psi_boundaries.first_open) , psi_levels[1] = $(levels[1]) "
        @assert psi_sign * levels[end] <= psi_sign * psi_wall_midplane "psi_wall_midplane = $psi_wall_midplane , psi_levels[end] = $(levels[end]) "
        levels_is_not_monotonic_in_Ip_direction = all(psi_sign * diff(levels) .>= 0)
        @assert levels_is_not_monotonic_in_Ip_direction # levels must be monotonic according to plasma current direction
        # make sure levels includes separatrix and wall
        levels[1] = psi_boundaries.first_open
        # push!(levels,psi_wall_midplane - psi_sign * 1E-3 * abs(psi_wall_midplane))
        levels = unique!(sort!(levels))

        if psi_sign == -1
            # if psi is decreasing we must sort in decreasing order
            levels = reverse!(levels)
        end
    end

    # TO DO for the future: insert private flux regions (upper and lower)
    for level in levels
        lines = flux_surface(eqt, level, :open, wall_r, wall_z)

        for (r, z) in lines
            ofl = OpenFieldLine(PSI_interpolant, r, z, wall_r, wall_z, B0, R0, RA, ZA, level)
            if ofl === nothing
                continue
            end

            # identify field line as `hfs`, `lfs`, or `lfs_far`
            if ofl.r[ofl.midplane_index] < RA
                # Add SOL surface in OFL_hfs
                ofl_type = :hfs
            else
                if psi_sign * level < psi_sign * threshold
                    # if z[1] and z[end] have same sign, check psi
                    # Add SOL surface in OFL_lfs_far
                    ofl_type = :lfs
                else
                    ofl_type = :lfs_far
                end

            end

            push!(OFL[ofl_type], ofl) # add result
        end
    end

    # In the case of a perfectly balanced double null OFL_lfs will be empty and all of the flux surfaces will appear in OFL_lfs_far
    # Here we switch the two
    if isempty(OFL[:lfs])
        tmp = OFL[:lfs_far]
        OFL[:lfs_far] = OFL[:lfs]
        OFL[:lfs] = tmp
    end
    @assert !isempty(OFL[:lfs]) "No magnetic surfaces are found in the SOL. Try checking IMAS.line_wall_2_wall is working properly."
    return OFL
end

"""
    sol(eqt::IMAS.equilibrium__time_slice, wall::IMAS.wall; levels::Union{Int,AbstractVector}=20, use_wall::Bool=true)
"""
function sol(eqt::IMAS.equilibrium__time_slice, wall::IMAS.wall; levels::Union{Int,AbstractVector}=20, use_wall::Bool=!isempty(first_wall(wall).r))
    fw = first_wall(wall)
    return sol(eqt, fw.r, fw.z; levels, use_wall)
end

"""
    sol(dd::IMAS.dd; levels::Union{Int,AbstractVector}=20, use_wall::Bool=true)
"""
function sol(dd::IMAS.dd; levels::Union{Int,AbstractVector}=20, use_wall::Bool=!isempty(first_wall(dd.wall).r))
    return sol(dd.equilibrium.time_slice[], dd.wall; levels, use_wall)
end

@compat public sol
push!(document[Symbol("Physics sol")], :sol)

"""
    find_levels_from_P(
        eqt::IMAS.equilibrium__time_slice,
        wall_r::AbstractVector{<:Real},
        wall_z::AbstractVector{<:Real},
        PSI_interpolant::Interpolations.AbstractInterpolation,
        r::Vector{<:Real},
        q::Vector{<:Real},
        levels::Int
    )

Function for the discretization of the poloidal flux ψ on the SOL, based on an hypotesis of OMP radial transport through arbitrary q(r)
returns vector with level of ψ, vector with matching r_midplane and q.
Discretization with even steps of P = integral_sep^wal 2πrq(r)dr (same power in each flux tube)
"""
function find_levels_from_P(
    eqt::IMAS.equilibrium__time_slice,
    wall_r::AbstractVector{<:Real},
    wall_z::AbstractVector{<:Real},
    PSI_interpolant::Interpolations.AbstractInterpolation,
    r::Vector{<:Real},
    q::Vector{<:Real},
    levels::Int
)
    ################### Housekeeping on function q(r) ###################
    @assert length(wall_r) == length(wall_z)
    @assert length(r) == length(q)
    @assert all(q .>= 0) # q is all positive
    @assert all(r .>= 0) # r is all positive
    @assert r[1] == 0

    RA = eqt.global_quantities.magnetic_axis.r # R of magnetic axis
    ZA = eqt.global_quantities.magnetic_axis.z # Z of magnetic axis
    # r_mid(ψ) interpolator for region of interest
    eqt2d = findfirst(:rectangular, eqt.profiles_2d)
    rmax = eqt2d.grid.dim1[end]
    r_mid_of_interest = 10.0 .^ range(log10(maximum(eqt.boundary.outline.r) * 0.99), log10(rmax), 1000)
    r_mid = interp_rmid_at_psi(PSI_interpolant, r_mid_of_interest, ZA)
    psi_mid = PSI_interpolant.(r_mid_of_interest, r_mid_of_interest .* 0.0 .+ ZA)
    psi_sign = sign(psi_mid[end] - psi_mid[1])
    if psi_sign < 0
        r_mid = DataInterpolations.CubicSpline(r_mid_of_interest, -psi_mid; extrapolation=ExtrapolationType.Extension)
    end

    psi_boundaries = (last_closed=eqt.boundary.psi, first_open=eqt.boundary_separatrix.psi)
    psi_2ndseparatrix = find_psi_2nd_separatrix(eqt).not_diverted # psi of the second magnetic separatrix
    if psi_sign > 0
        r_separatrix_midplane = r_mid(psi_boundaries.first_open) # R OMP at separatrix
        r_2ndseparatrix_midplane = r_mid(psi_2ndseparatrix) # R coordinate at OMP of 2nd magnetic separatrix
    else
        r_separatrix_midplane = r_mid(-psi_boundaries.first_open) # R OMP at separatrix
        r_2ndseparatrix_midplane = r_mid(-psi_2ndseparatrix) # R coordinate at OMP of 2nd magnetic separatrix
    end

    if isempty(wall_r) .|| isempty(wall_z)
        # no wall
        psi_wall_midplane = psi_sign * maximum(psi_sign .* eqt2d.psi) - psi_sign # if no wall, upper bound of psi is maximum value in eqt -1 (safe)
        r_wall_midplane = rmax
        null_within_wall = true
        r_last_diverted = [1, 1] * r_2ndseparatrix_midplane
    else
        # there is a wall
        crossings = intersection([RA, maximum(wall_r)], [ZA, ZA], wall_r, wall_z).crossings # (r,z) point of intersection btw outer midplane (OMP) with wall
        r_wall_midplane = crossings[1][1] # R coordinate of the wall at OMP
        psi_wall_midplane = find_psi_wall_omp(eqt, wall_r, wall_z)
        psi_last_lfs, _, psi_first_lfs_far, null_within_wall = find_psi_last_diverted(eqt, wall_r, wall_z, PSI_interpolant) # psi of grazing surface

        if psi_sign > 0
            r_last_diverted = r_mid.([psi_last_lfs, psi_first_lfs_far]) # R coordinate at OMP of grazing surface
        else

            r_last_diverted = r_mid.([-psi_last_lfs, -psi_first_lfs_far]) # R coordinate at OMP of grazing surface
        end
    end
    r = r .+ r_separatrix_midplane
    order = sortperm(r)
    q = q[order]
    r = r[order] # r is now increasing monotonically

    if r[1] >= r_wall_midplane
        # all the vector r is inside the wall
        r = [r_separatrix_midplane, r_wall_midplane] # constant value of q as closest point to SOL
        q = [1, 0.999] * q[1]  # keep preference for monotonic decrease

    end
    if r[end] <= r_separatrix_midplane
        # all of r is inside the separatrix
        r = [r_separatrix_midplane, r_wall_midplane] # constant value of q as closest point to SOL
        q = [1.001, 1] * q[end] # keep preference for monotonic decrease
    end

    # r[1] can be either >, = or < than r_separatrix_midplane; add r_separatrix_midplane
    if r[1] > r_separatrix_midplane
        # r starts from inside the sol
        r = append!([r_separatrix_midplane], r) # add a point at R_OMP
        q = append!([q[1] * 1.001], q)            # Repeat first value of q with slight increment, favoring monotonic decrease
    end
    # if r[1] == r_separatrix_midplane do nothing
    if r[1] < r_separatrix_midplane
        # r starts from inside the separatrix, q(r) must be cut
        index = argmin_abs(r, r_separatrix_midplane) # closest point
        # index2 is the position in r, such that r_separatrix_midplane is between r[index2] and r[index]
        if r[index] > r_separatrix_midplane
            index2 = index - 1
            #interp linearly value at r_separatrix_midplane between r[index2] and r[index]
            qq = q[index] + (q[index2] - q[index]) / (r[index2] - r[index]) * (r_separatrix_midplane - r[index])
            r = append!([r_separatrix_midplane], r[index:end]) # cut r and q
            q = append!([qq], q[index:end])
        else
            index2 = index + 1
            #interp linearly value at r_separatrix_midplane between r[index2] and r[index]
            qq = q[index] + (q[index2] - q[index]) / (r[index2] - r[index]) * (r_separatrix_midplane - r[index])
            r = append!([r_separatrix_midplane], r[index2:end]) # cut r and q
            q = append!([qq], q[index2:end])
        end
    end

    # r[end] can be either >, = < than r_wall_midplane; add r_wall_midplane
    if r[end] < r_wall_midplane
        # r ends inside sol
        r = push!(r, r_wall_midplane) # add a point at r_wall_midplane
        q = push!(q, q[end] * 0.999)    # Repeat last value of q with slight reduction, favoring monotonic decrease
    end
    # if r[end]==r_wall_midplane do nothing
    if r[end] > r_wall_midplane
        # r ends inside the wall, q(r) must be cut
        index = argmin_abs(r, r_wall_midplane) # closest point
        if r[index] > r_wall_midplane
            index2 = index - 1
            #interp linearly value at r_wall_midplane between r[index2] and r[index]
            qq = q[index] + (q[index2] - q[index]) / (r[index2] - r[index]) * (r_wall_midplane - r[index])
            r = push!(r[1:index-1], r_wall_midplane) # cut + add point between index and index2
            q = push!(q[1:index-1], qq)
        else
            index2 = index + 1
            #interp linearly value at r_wall_midplane between r[index2] and r[index]
            qq = q[index] + (q[index2] - q[index]) / (r[index2] - r[index]) * (r_wall_midplane - r[index])
            r = push!(r[1:index], r_wall_midplane) # cut + add a point between index and index
            q = push!(q[1:index], qq)
        end
    end

    ############### finished houskeeping of q(r) ####################
    #################################################################

    # build P(r) = integral_sep^r q(ρ)2πρdρ
    P = q * 0
    for index in 2:length(q)
        P[index] = P[index-1] + trapz(r[index-1:index], 2 * π .* r[index-1:index] .* q[index-1:index])
    end
    # being 2πr q(r) positive-definite, P(r) is strictly monotonic, therefore also injective (one-to-one)
    # P(r) is always invertible for every q(r)>0
    r = Interpolations.deduplicate_knots!(r)
    interp_P = cubic_interp1d(r, P) # interpolant of P(r)

    p_levels = collect(LinRange(0, maximum(P), levels))   # levels to interpolate P
    # add flux surfaces of interest: last diverted surface and 2nd magnetic separatrix
    # NOTE: number of level increases
    P_low = interp_P(r_last_diverted[1]) # last diverted surface (up to precision); inside OFL[:lfs]
    P_up = interp_P(r_last_diverted[2]) # first surface crossing the top first wall; inside OFL[:lfs_far]
    if null_within_wall
        # last diverted surface is the 2nd separatrix; add only 2nd separatrix_up and 2nd separatix_low
        if !(P_low in p_levels)
            p_levels = push!(p_levels, P_low)
        end
        if !(P_up in p_levels)
            p_levels = push!(p_levels, P_up)
        end
        # TO BE CHECKED: in case of double null, power balance must work
    else
        # last diverted surface is different from the 2nd separatix: add 2nd magnetic separatix and last diverted surface
        P_2ndseparatrix = interp_P(r_2ndseparatrix_midplane) # interp value at 2nd separatrix
        # add all surfaces, but avoid repetition
        if !(P_2ndseparatrix in p_levels)
            p_levels = push!(p_levels, P_2ndseparatrix)
        end
        if !(P_low in p_levels)
            p_levels = push!(p_levels, P_low)
        end
        if !(P_up in p_levels)
            p_levels = push!(p_levels, P_up)
        end
    end

    p_levels = sort!(p_levels)
    P = Interpolations.deduplicate_knots!(P)
    interp_inverseP = cubic_interp1d(P, r) # interpolant of inverse function of r(P)
    R = interp_inverseP.(p_levels)

    # using ψ(R), go from discretization in R to discretization in ψ
    psi_levels = PSI_interpolant.(R, R .* 0.0 .+ ZA) # ψ(R)

    #force psi_sep and psi_wall_midplane
    psi_levels[1] = psi_boundaries.first_open
    psi_levels[end] = psi_wall_midplane
    # filter possible errors
    if psi_sign > 0
        psi_levels = psi_levels[psi_levels.>=psi_boundaries.first_open]
    else
        psi_levels = psi_levels[psi_levels.<=psi_boundaries.first_open]
    end
    return psi_levels, R, p_levels
end

"""
    find_levels_from_P(
        eqt::IMAS.equilibrium__time_slice,
        wall::IMAS.wall,
        PSI_interpolant::Interpolations.AbstractInterpolation,
        r::Vector{<:Real},
        q::Vector{<:Real},
        levels::Int
    )
"""
function find_levels_from_P(
    eqt::IMAS.equilibrium__time_slice,
    wall::IMAS.wall,
    PSI_interpolant::Interpolations.AbstractInterpolation,
    r::Vector{<:Real},
    q::Vector{<:Real},
    levels::Int
)
    return find_levels_from_P(eqt, first_wall(wall).r, first_wall(wall).z, PSI_interpolant, q, r, levels)
end

"""
    find_levels_from_P(dd::IMAS.dd, r::Vector{<:Real}, q::Vector{<:Real}, levels::Int)
"""
function find_levels_from_P(dd::IMAS.dd, r::Vector{<:Real}, q::Vector{<:Real}, levels::Int)
    _, _, PSI_interpolant = ψ_interpolant(dd.equilibrium.time_slice[].profiles_2d)
    return find_levels_from_P(dd.equilibrium.time_slice[], dd.wall, PSI_interpolant, q, r, levels)
end

@compat public find_levels_from_P
push!(document[Symbol("Physics sol")], :find_levels_from_P)

"""
    find_levels_from_wall(
        eqt::IMAS.equilibrium__time_slice,
        wall_r::AbstractVector{<:Real},
        wall_z::AbstractVector{<:Real},
        PSI_interpolant::Interpolations.AbstractInterpolation
    )

Function for that computes the value of psi at the points of the wall mesh in dd
"""
function find_levels_from_wall(
    eqt::IMAS.equilibrium__time_slice{T},
    wall_r::AbstractVector{<:Real},
    wall_z::AbstractVector{<:Real},
    PSI_interpolant::Interpolations.AbstractInterpolation
) where {T<:Real}

    @assert length(wall_r) == length(wall_z)
    if isempty(wall_r)
        # no wall
        return T[]
    end

    psi_boundaries = (last_closed=eqt.boundary.psi, first_open=eqt.boundary_separatrix.psi)
    psi_wall_midplane = find_psi_wall_omp(eqt, wall_r, wall_z)

    levels = PSI_interpolant.(wall_r, wall_z)
    psi_tangent_in = find_psi_tangent_omp(eqt, wall_r, wall_z, PSI_interpolant).psi_tangent_in
    push!(levels, psi_tangent_in)

    index = levels .>= psi_boundaries.first_open .&& levels .<= psi_wall_midplane
    levels = levels[index]
    sort!(levels)

    return levels
end

"""
    find_levels_from_wall(eqt::IMAS.equilibrium__time_slice, wall::IMAS.wall, PSI_interpolant::Interpolations.AbstractInterpolation)
"""
function find_levels_from_wall(eqt::IMAS.equilibrium__time_slice, wall::IMAS.wall, PSI_interpolant::Interpolations.AbstractInterpolation)
    return find_levels_from_wall(eqt, first_wall(wall).r, first_wall(wall).z, PSI_interpolant)
end

"""
    find_levels_from_wall(dd::IMAS.dd)
"""
function find_levels_from_wall(dd::IMAS.dd)
    _, _, PSI_interpolant = ψ_interpolant(dd.equilibrium.time_slice[].profiles_2d)
    return find_levels_from_wall(dd.equilibrium.time_slice[], dd.wall, PSI_interpolant)
end

@compat public find_levels_from_wall
push!(document[Symbol("Physics sol")], :find_levels_from_wall)

"""
    line_wall_2_wall(r::AbstractVector{T}, z::AbstractVector{T}, wall_r::AbstractVector{T}, wall_z::AbstractVector{T}, RA::Real, ZA::Real) where {T<:Real}

Returns r, z coordinates of open field line contained within wall, as well as angles of incidence at the strike locations

RA and ZA are the coordinate of the magnetic axis
"""
function line_wall_2_wall(r::AbstractVector{T}, z::AbstractVector{T}, wall_r::AbstractVector{T}, wall_z::AbstractVector{T}, RA::Real, ZA::Real) where {T<:Real}
    @assert length(wall_r) == length(wall_z)

    indexes, crossings = intersection(r, z, wall_r, wall_z, 1E-6) # find where flux surface crosses wall ("strike points" of surface)
    # crossings -  Vector{Tuple{Float64, Float64}} - crossings[1] contains (r,z) of first "strike point"
    # indexes   -  Vector{Tuple{Float64, Float64}} - indexes[1] contains indexes of (r,z) and (wall_r, wall_z) of first "strike point"
    r_z_index = [k[1] for k in indexes] #index of vectors (r,z) of all crossing point
    wall_index = [k[2] for k in indexes] #index of vectors (wall_r, wall_z) of all crossing point

    crossings2 = intersection([0, RA], [ZA, ZA], wall_r, wall_z).crossings # (r,z) point of intersection btw inner midplane (IMP) with wall
    r_wall_imp = crossings2[1][1] # R coordinate of the wall at IMP

    crossings2 = intersection([RA, 2 * maximum(wall_r)], [ZA, ZA], wall_r, wall_z).crossings # (r,z) point of intersection btw outer midplane (OMP) with wall
    r_wall_omp = crossings2[1][1] # R coordinate of the wall at OMP

    if isempty(r_z_index) # if the flux surface does not cross the wall return empty vector (it is not a surf in SOL)
        return Float64[], Float64[], Float64[], Int64[]

    elseif length(r_z_index) == 1
        error("""line_wall_2_wall: open field line should intersect wall at least twice.
                 If it does not it's likely because the extent of the equilibrium grid is too small.
                 Suggestion: plot dd.wall + eqt.profiles_2d to debug.""")
    end

    # angle of incidence
    strike_angles = intersection_angles(r, z, wall_r, wall_z, indexes) # find poloidal angle btw SOL magnetic surface and wall

    if length(r_z_index) == 2 #it is a magnetic surface in the SOL
    # pass

    else
        # more than 2 intersections with wall

        #  index in (r,z) of closest midplane point (favoring low field side)
        j0 = argmin(abs.(z .- ZA) .+ (r .< RA)) # min of abs(z-ZA) + 1 meter only on hfs

        # the closest intersection point (in steps) to z=ZA
        i1 = sortperm(abs.(r_z_index .- j0))[1] # identifies which crossing point is closest to OMP (outer "strike point")

        # the intersection on the other side of the midplane
        j1 = r_z_index[i1] #index of outer "strike point"; point closer to the OMP

        if j0 < j1
            # (r,z) is ordered such that the outer "strike point" comes after OMP
            i2 = i1 - 1 # inner "strike point" is the point before in r_z_index
            if i2 == 0
                # if closest intersection of line with wall is below the midplane (j0<j1), i1 = 1 and i2 = 0
                i2 = 2 # fix that such that there is no index = 0
            end
        else
            # (r,z) is ordered such that the OMP comes after the outer "strike point"
            i2 = i1 + 1 #  inner "strike point" is the second point in r_z_index
        end
        if abs(j0 - j1) == 1
            # intersection with wall has same index than closest point to the OMP
            # the intersection occurs at the wall OMP, within 1 index
            if r[j1+1] > r_wall_omp
                # the next point is outside the wall at omp
                # take PREVIOUS intersection
                i2 = i1 - 1
            end

            if r[j1-1] > r_wall_omp
                #the previous point is outside the wall at omp
                # take NEXT intersection
                i2 = i1 + 1
            end

            # NOTE: if r[j1 + 1] <= r_wall_omp ||  r[j1 - 1] <= r_wall_omp, do nothing!

        end
        if i1 == length(r_z_index)
            i2 = i1 - 1
        end

        i = sort([i1, i2])
        r_z_index = r_z_index[i]
        wall_index = wall_index[i]
        crossings = crossings[i]
        strike_angles = strike_angles[i]
    end

    rr = vcat(crossings[1][1], r[r_z_index[1]+1:r_z_index[2]], crossings[2][1]) # r coordinate of magnetic surface between one "strike point" and the other
    zz = vcat(crossings[1][2], z[r_z_index[1]+1:r_z_index[2]], crossings[2][2]) # z coordinate of magnetic surface between one "strike point" and the other

    # remove surfaces that cross midplane outiside the wall
    crossings2 = intersection([0, RA], [ZA, ZA], rr, zz).crossings # (r,z) point of intersection btw inner midplane (IMP) with magnetic surface in the SOL
    r_imp = [cr[1] for cr in crossings2] # R coordinate of the wall at IMP
    if !isempty(r_imp)
        r_imp = r_imp[1] # make it float
    else
        r_imp = RA # the surface crosses only at the OMP
    end

    crossings2 = intersection([RA, 2 * maximum(wall_r)], [ZA, ZA], rr, zz).crossings # (r,z) point of intersection btw outer midplane (OMP) with magnetic surface in the SOL
    r_omp = [cr[1] for cr in crossings2] # R coordinate of the wall at OMP
    if !isempty(r_omp)
        r_omp = r_omp[1] # make it float
    else
        r_omp = RA # the surface crosses only at the IMP
    end

    if r_imp .< r_wall_imp || r_omp .> r_wall_omp
        return Float64[], Float64[], Float64[], Int64[]
    end
    # sort clockwise (COCOS 11)
    angle = mod.(atan.(zz .- ZA, rr .- RA), 2 * π) # counterclockwise angle from midplane
    angle_is_monotonic = all(abs.(diff(angle)) .< π) # this finds if the field line crosses the OMP
    if angle_is_monotonic
        if angle[1] < angle[end]
            rr = reverse(rr)
            zz = reverse(zz)
            strike_angles = reverse(strike_angles)
            wall_index = reverse(wall_index)
        end
    else
        if angle[1] > angle[end]
            rr = reverse(rr)
            zz = reverse(zz)
            strike_angles = reverse(strike_angles)
            wall_index = reverse(wall_index)
        end
    end

    return rr, zz, strike_angles, wall_index
end

@compat public line_wall_2_wall
push!(document[Symbol("Physics sol")], :line_wall_2_wall)

"""
    identify_strike_surface(ofl::OpenFieldLine, divertors::IMAS.divertors)

Returns vector of two tuples with three integers each, identifying the indexes of the divertor/target/tile that the field line intersections

When a field line does not intersect a divertor target, then the tuple returned is (0, 0, 0)
"""
function identify_strike_surface(ofl::OpenFieldLine, divertors::IMAS.divertors)
    identifiers = Tuple{Int,Int,Int}[]
    for strike_index in (1, length(ofl.r))
        distances = OrderedCollections.OrderedDict()
        for (k_divertor, divertor) in enumerate(divertors.divertor)
            for (k_target, target) in enumerate(divertor.target)
                for (k_tile, tile) in enumerate(target.tile)
                    id = (k_divertor, k_target, k_tile)
                    d = point_to_path_distance(ofl.r[strike_index], ofl.z[strike_index], tile.surface_outline.r, tile.surface_outline.z)
                    distances[id] = d
                end
            end
        end
        d = minimum(values(distances))
        if d < 1E-2
            k = argmin(collect(values(distances)))
            push!(identifiers, collect(keys(distances))[k])
        else
            push!(identifiers, (0, 0, 0))
        end
    end
    return identifiers
end

@compat public identify_strike_surface
push!(document[Symbol("Physics sol")], :identify_strike_surface)

"""
    divertor_totals_from_targets!(divertor::IMAS.divertors__divertor)

Sets total values of properties by summing over the corresponding value on the targets

  - power_black_body
  - power_conducted
  - power_convected
  - power_currents
  - power_incident
  - power_neutrals
  - power_radiated
  - power_recombination_neutrals
  - power_recombination_plasma
"""
function divertor_totals_from_targets!(divertor::IMAS.divertors__divertor{T}) where {T<:Real}
    time0 = global_time(divertor)
    for field in (
        :power_black_body,
        :power_conducted,
        :power_convected,
        :power_currents,
        :power_incident,
        :power_neutrals,
        :power_radiated,
        :power_recombination_neutrals,
        :power_recombination_plasma
    )
        total = zero(T)
        for target in divertor.target
            property = getproperty(target, field)
            if !ismissing(property, :data)
                value = get_time_array(property, :data, time0)
                total += value
            end
        end
        total_property = getproperty(divertor, field)
        @ddtime(total_property.data = total)
    end
end

@compat public divertor_totals_from_targets!
push!(document[Symbol("Physics sol")], :divertor_totals_from_targets!)

"""
    Bpol(a::T, κ::T, Ip::T) where {T<:Real}

Average poloidal magnetic field magnitude
"""
function Bpol(a::T, κ::T, Ip::T) where {T<:Real}
    return (mks.μ_0 * Ip) / (2π * a * sqrt((1.0 + κ^2) / 2.0))
end

@compat public Bpol
push!(document[Symbol("Physics sol")], :Bpol)

"""
    Bpol_omp(eqt::IMAS.equilibrium__time_slice)

Poloidal magnetic field magnitude evaluated at the outer midplane
"""
function Bpol_omp(eqt::IMAS.equilibrium__time_slice)
    _, _, PSI_interpolant = ψ_interpolant(eqt.profiles_2d)
    eqt1d = eqt.profiles_1d
    R_omp = eqt1d.r_outboard[end]
    Z_omp = eqt.global_quantities.magnetic_axis.z
    return Bp(PSI_interpolant, R_omp, Z_omp)
end

@compat public Bpol_omp
push!(document[Symbol("Physics sol")], :Bpol_omp)

"""
    power_sol(core_sources::IMAS.core_sources, cp1d::IMAS.core_profiles__profiles_1d; time0::Float64=global_time(cp1d))

Total power coming out of the SOL [W]

NOTE: This function returns 1.0 [W] if power is less than that so that SOL quantities remain finite
"""
function power_sol(core_sources::IMAS.core_sources, cp1d::IMAS.core_profiles__profiles_1d; time0::Float64=global_time(cp1d))
    tot_pow_in = total_power_inside(core_sources, cp1d; time0, include_radiation=true, include_time_derivative=true)
    tot_pow_in = max(1.0, tot_pow_in)
    return tot_pow_in
end

"""
    power_sol(dd::IMAS.dd; time0::Float64=dd.global_time)
"""
function power_sol(dd::IMAS.dd; time0::Float64=dd.global_time)
    return power_sol(dd.core_sources, dd.core_profiles.profiles_1d[time0]; time0)
end

@compat public power_sol
push!(document[Symbol("Physics sol")], :power_sol)

# ====== #
# Loarte #
# ====== #
"""
    widthSOL_loarte(B0::T, q95::T, Psol::T) where {T<:Real}

Returns midplane power decay length λ_q in meters
"""
function widthSOL_loarte(B0::T, q95::T, Psol::T) where {T<:Real}
    return 0.00265 * Psol^0.38 * B0^(-0.71) * q95^0.3
end

"""
    widthSOL_loarte(eqt::IMAS.equilibrium__time_slice, cp1d::IMAS.core_profiles__profiles_1d, core_sources::IMAS.core_sources)
"""
function widthSOL_loarte(eqt::IMAS.equilibrium__time_slice, cp1d::IMAS.core_profiles__profiles_1d, core_sources::IMAS.core_sources)
    B0 = B0_geo(eqt)
    q95 = eqt.global_quantities.q_95
    Psol = power_sol(core_sources, cp1d)
    return widthSOL_loarte(B0, q95, Psol)
end

"""
    widthSOL_loarte(dd::IMAS.dd)
"""
function widthSOL_loarte(dd::IMAS.dd)
    return widthSOL_loarte(dd.equilibrium.time_slice[], dd.core_profiles.profiles_1d[], dd.core_sources)
end

@compat public widthSOL_loarte
push!(document[Symbol("Physics sol")], :widthSOL_loarte)

# ======= #
# Sieglin #
# ======= #
"""
    widthSOL_sieglin(R0::T, a::T, Bpol_omp::T, Psol::T, ne_ped::T) where {T<:Real}

Returns integral power decay length λ_int in meters
Eich scaling(NF 53 093031) & B. Sieglin PPCF 55 (2013) 124039
"""
function widthSOL_sieglin(R0::T, a::T, Bpol_omp::T, Psol::T, ne_ped::T) where {T<:Real}
    λ_q = widthSOL_eich(R0, a, Bpol_omp, Psol)

    # From B. Sieglin PPCF 55 (2013) 124039
    # S includes the geometrical effects of the divertor assembly itself
    ne_ped /= 1.e19
    S = 0.09 * 1E-3 * ne_ped^1.02 * Bpol_omp^-1.01

    # extrapolate S from ASDEX results
    S *= (R0 / 1.65)

    # This is a valid approximation when S/λ_q < 10
    if S / λ_q > 10
        @warn "S/λ_q = $(S/λ_q) > 10 integral power decay approximation is inaccurate"
    end
    λ_int = λ_q + 1.64 * S

    return λ_int
end

"""
    widthSOL_sieglin(eqt::IMAS.equilibrium__time_slice, cp1d::IMAS.core_profiles__profiles_1d, core_sources::IMAS.core_sources)
"""
function widthSOL_sieglin(eqt::IMAS.equilibrium__time_slice, cp1d::IMAS.core_profiles__profiles_1d, core_sources::IMAS.core_sources)
    eqt1d = eqt.profiles_1d
    R0 = (eqt1d.r_outboard[end] .+ eqt1d.r_inboard[end]) / 2.0
    a = (eqt1d.r_outboard[end] .- eqt1d.r_inboard[end])
    Psol = power_sol(core_sources, cp1d)
    ne_ped = interp1d(cp1d.grid.rho_tor_norm, cp1d.electrons.density_thermal).(0.95)
    return widthSOL_sieglin(R0, a, Bpol_omp(eqt), Psol, ne_ped)
end

"""
    widthSOL_sieglin(dd::IMAS.dd)
"""
function widthSOL_sieglin(dd::IMAS.dd)
    return widthSOL_sieglin(dd.equilibrium.time_slice[], dd.core_profiles.profiles_1d[], dd.core_sources)
end

@compat public widthSOL_sieglin
push!(document[Symbol("Physics sol")], :widthSOL_sieglin)

# ==== #
# Eich #
# ==== #
"""
    widthSOL_eich(R0::T, a::T, Bpol_omp::T, Psol::T) where {T<:Real}

Returns midplane power decay length λ_q in meters

Eich scaling (NF 53 093031)
"""
function widthSOL_eich(R0::T, a::T, Bpol_omp::T, Psol::T) where {T<:Real}
    return 1.35 * 1E-3 * (Psol / 1E6)^-0.02 * R0^0.04 * Bpol_omp^-0.92 * (a / R0)^0.42
end

"""
    widthSOL_eich(eqt::IMAS.equilibrium__time_slice, Psol::Real)
"""
function widthSOL_eich(eqt::IMAS.equilibrium__time_slice, Psol::Real)
    eqt1d = eqt.profiles_1d
    R0 = (eqt1d.r_outboard[end] .+ eqt1d.r_inboard[end]) / 2.0
    a = (eqt1d.r_outboard[end] .- eqt1d.r_inboard[end])
    return widthSOL_eich(R0, a, Bpol_omp(eqt), Psol)
end

"""
    widthSOL_eich(eqt::IMAS.equilibrium__time_slice, cp1d::IMAS.core_profiles__profiles_1d, core_sources::IMAS.core_sources)
"""
function widthSOL_eich(eqt::IMAS.equilibrium__time_slice, cp1d::IMAS.core_profiles__profiles_1d, core_sources::IMAS.core_sources)
    Psol = power_sol(core_sources, cp1d)
    return widthSOL_eich(eqt, Psol)
end

"""
    widthSOL_eich(dd::IMAS.dd)
"""
function widthSOL_eich(dd::IMAS.dd)
    return widthSOL_eich(dd.equilibrium.time_slice[], dd.core_profiles.profiles_1d[], dd.core_sources)
end

@compat public widthSOL_eich
push!(document[Symbol("Physics sol")], :widthSOL_eich)

"""
    q_pol_omp_eich(eqt::IMAS.equilibrium__time_slice, cp1d::IMAS.core_profiles__profiles_1d, core_sources::IMAS.core_sources)

Poloidal heat flux [W/m²] at the outer midplane based on Eich λ_q
"""
function q_pol_omp_eich(eqt::IMAS.equilibrium__time_slice, cp1d::IMAS.core_profiles__profiles_1d, core_sources::IMAS.core_sources)
    eqt1d = eqt.profiles_1d
    R_omp = eqt1d.r_outboard[end]
    Psol = power_sol(core_sources, cp1d)
    channel_area = 2π * R_omp * widthSOL_eich(eqt, cp1d, core_sources)
    return Psol / channel_area
end

"""
    q_pol_omp_eich(dd::IMAS.dd)
"""
function q_pol_omp_eich(dd::IMAS.dd)
    return q_pol_omp_eich(dd.equilibrium.time_slice[], dd.core_profiles.profiles_1d[], dd.core_sources)
end

@compat public q_pol_omp_eich
push!(document[Symbol("Physics sol")], :q_pol_omp_eich)

"""
    q_par_omp_eich(eqt::IMAS.equilibrium__time_slice, cp1d::IMAS.core_profiles__profiles_1d, core_sources::IMAS.core_sources)

Parallel heat flux [W/m²] at the outer midplane based on Eich λ_q
"""
function q_par_omp_eich(eqt::IMAS.equilibrium__time_slice, cp1d::IMAS.core_profiles__profiles_1d, core_sources::IMAS.core_sources)
    eqt1d = eqt.profiles_1d
    R0, B0 = eqt.global_quantities.vacuum_toroidal_field.r0, eqt.global_quantities.vacuum_toroidal_field.b0
    R_omp = eqt1d.r_outboard[end]
    Bt_omp = B0 * R0 / R_omp
    return q_pol_omp_eich(eqt, cp1d, core_sources) / sin(atan(Bpol_omp(eqt) / Bt_omp))
end

"""
    q_par_omp_eich(dd::IMAS.dd)
"""
function q_par_omp_eich(dd::IMAS.dd)
    return q_par_omp_eich(dd.equilibrium.time_slice[], dd.core_profiles.profiles_1d[], dd.core_sources)
end

@compat public q_par_omp_eich
push!(document[Symbol("Physics sol")], :q_par_omp_eich)

# ==== #
# Zohm #
# ==== #
"""
    zohm_divertor_figure_of_merit(core_sources::IMAS.core_sources, cp1d::IMAS.core_profiles__profiles_1d, eqt::IMAS.equilibrium__time_slice)

Computes a figure of merit for the divertor (Zohm) PB/R/q/A [W T/m]
"""
function zohm_divertor_figure_of_merit(core_sources::IMAS.core_sources, cp1d::IMAS.core_profiles__profiles_1d, eqt::IMAS.equilibrium__time_slice)
    R0 = eqt.boundary.geometric_axis.r
    a = eqt.boundary.minor_radius
    A = R0 / a
    q95 = eqt.global_quantities.q_95
    B0 = eqt.global_quantities.vacuum_toroidal_field.b0
    Psol = power_sol(core_sources, cp1d)

    zohm = Psol * B0 / R0 / A / q95 # W T/m
    return zohm
end

"""
    zohm_divertor_figure_of_merit(dd::IMAS.dd)
"""
function zohm_divertor_figure_of_merit(dd::IMAS.dd)
    return zohm_divertor_figure_of_merit(dd.core_sources, dd.core_profiles.profiles_1d[], dd.equilibrium.time_slice[])
end

@compat public q_par_omp_eich
push!(document[Symbol("Physics sol")], :q_par_omp_eich)

# ============= #
# Strike points #
# ============= #
"""
    find_strike_points(pr::AbstractVector{T1}, pz::AbstractVector{T1}, wall_r::AbstractVector{T2}, wall_z::AbstractVector{T2}) where {T1<:Real, T2<:Real}Real}

Finds strike points and angles of incidence between two paths
"""
function find_strike_points(pr::AbstractVector{T1}, pz::AbstractVector{T1}, wall_r::AbstractVector{T2}, wall_z::AbstractVector{T2}) where {T1<:Real,T2<:Real}
    indexes, crossings = intersection(wall_r, wall_z, pr, pz)
    Rxx = [cr[1] for cr in crossings]
    Zxx = [cr[2] for cr in crossings]
    return (Rxx=Rxx, Zxx=Zxx)
end

"""
    find_strike_points(
        eqt::IMAS.equilibrium__time_slice{T1},
        wall_r::AbstractVector{T2},
        wall_z::AbstractVector{T2},
        psi_last_closed::Real,
        psi_first_open::Real;
        strike_surfaces_r::AbstractVector{T3}=wall_r,
        strike_surfaces_z::AbstractVector{T3}=wall_z,
        private_flux_regions::Bool=true
    ) where {T1<:Real,T2<:Real,T3<:Real}

Finds equilibrium strike points, angle of incidence between wall and strike leg, and
the minimum distance between the surface where a strike point is located (both private and encircling) and the last closed flux surface (encircling)
"""
function find_strike_points(
    eqt::IMAS.equilibrium__time_slice{T1},
    wall_r::AbstractVector{T2},
    wall_z::AbstractVector{T2},
    psi_last_closed::Real,
    psi_first_open::Real;
    strike_surfaces_r::AbstractVector{T3}=wall_r,
    strike_surfaces_z::AbstractVector{T3}=wall_z,
    private_flux_regions::Bool=true
) where {T1<:Real,T2<:Real,T3<:Real}

    Rxx = Float64[]
    Zxx = Float64[]
    dxx = Float64[] # minimum distance between the surface where a strike point is located (both private and encircling) and the last closed surface (encircling)

    if !isempty(wall_r)
        # find separatrix as first surface in SOL, not in private region
        if psi_first_open !== nothing
            bnd = flux_surface(eqt, psi_last_closed, :closed, wall_r, wall_z)[1]
            sep = flux_surface(eqt, psi_first_open, :any, Float64[], Float64[])
            raxis = eqt.boundary.geometric_axis.r
            zaxis = eqt.boundary.geometric_axis.z
            for (pr, pz) in sep
                if isempty(pr)
                    continue
                end
                if private_flux_regions && (all(z < zaxis for z in pz) || all(z > zaxis for z in pz))
                    #pass, private flux region
                elseif any(z > zaxis for z in pz) && any(z < zaxis for z in pz) &&
                       sign(pz[1] - zaxis) == sign(pz[end] - zaxis)
                    #pass, going around the confined plasma
                else
                    continue
                end
                Rx_, Zx_ = find_strike_points(pr, pz, strike_surfaces_r, strike_surfaces_z)
                # compute dxx
                dx_, k1, _ = minimum_distance_polygons_vertices(pr, pz, bnd.r, bnd.z)

                # We save 2 strike points per surface
                # if there are more than 2 strike points per surface, filter shadowed strike-points
                if length(Rx_) > 2
                    # the surface identified by (pr,pz) itersects the wall more than twice,
                    # Retrieve only the segments of (pr,pz) inside the wall
                    ps = Tuple{Float64,Float64}[]
                    fw = collect(zip(wall_r, wall_z))
                    segments = intersection_split(pr, pz, wall_r, wall_z)
                    for segment in segments
                        # we retain only segments that are within the wall (disregard the extrema)
                        if length(segment.r) > 2 && PolygonOps.inpolygon((segment.r[2], segment.z[2]), fw) == 1
                            # save intersections of each segment
                            push!(ps, (segment.r[1], segment.z[1]))
                            push!(ps, (segment.r[end], segment.z[end]))
                        end
                    end
                    # how many segments inside the wall are found?
                    L = length(ps) / 2

                    if L == 1
                        # only one segment inside wall: strike points found.
                        Rx_ = [p[1] for p in ps]
                        Zx_ = [p[2] for p in ps]
                    else
                        # pick point on (pr,pz) closest to boundary (lcfs)
                        X = [pr[k1], pz[k1]]
                        # pick segment with intersections closest to X
                        dist = Vector{Float64}(undef, Int(2 * L))
                        for (k, point) in enumerate(ps)
                            dist[k] = sqrt((point[1] - X[1])^2 + (point[2] - X[2])^2)
                        end
                        # odd positions in ps are starting points of the segment, even position are the end
                        indx = argmin(dist) # index of closest point in ps to X
                        if iseven(indx)
                            Rx_ = [ps[indx-1][1], ps[indx][1]]
                            Zx_ = [ps[indx-1][2], ps[indx][2]]
                        else
                            Rx_ = [ps[indx][1], ps[indx+1][1]]
                            Zx_ = [ps[indx][2], ps[indx+1][2]]
                        end
                    end
                end

                # save strike-points in counter-clockwise order. Note: from here on, length(Rx_) = 2
                angle = mod.(atan.(Zx_ .- zaxis, Rx_ .- raxis), 2 * π) # counter-clockwise angle form geom axis

                append!(Rxx, Rx_[sortperm(angle)])
                append!(Zxx, Zx_[sortperm(angle)])
                append!(dxx, dx_ .* ones(length(Rx_)))
            end
        end
    end
    indexx = sortperm(dxx) # save in order by dxx
    return (Rxx=Rxx[indexx], Zxx=Zxx[indexx], dxx=dxx[indexx])
end

@compat public find_strike_points
push!(document[Symbol("Physics sol")], :find_strike_points)

"""
    find_strike_points!(
        eqt::IMAS.equilibrium__time_slice{T1},
        wall_r::AbstractVector{T2},
        wall_z::AbstractVector{T2},
        psi_last_closed::Real,
        psi_first_open::Real,
        dv::IMAS.divertors{T1};
        private_flux_regions::Bool=true,
        in_place::Bool=true
    ) where {T1<:Real,T2<:Real}

Adds strike points location to equilibrium IDS
"""
function find_strike_points!(
    eqt::IMAS.equilibrium__time_slice{T1},
    wall_r::AbstractVector{T2},
    wall_z::AbstractVector{T2},
    psi_last_closed::Real,
    psi_first_open::Real,
    dv::IMAS.divertors{T1};
    private_flux_regions::Bool=true,
    in_place::Bool=true
) where {T1<:Real,T2<:Real}

    Rxx = Float64[]
    Zxx = Float64[]
    dxx = Float64[]

    for divertor in dv.divertor
        for target in divertor.target
            Rxx0, Zxx0, dxx0 = find_strike_points(
                eqt,
                wall_r,
                wall_z,
                psi_last_closed,
                psi_first_open;
                private_flux_regions,
                strike_surfaces_r=target.tile[1].surface_outline.r,
                strike_surfaces_z=target.tile[1].surface_outline.z
            )
            # allow for strike points to miss the divertors
            if isempty(Rxx0)
                continue
            end
            push!(Rxx, Rxx0[1])
            push!(Zxx, Zxx0[1])
            push!(dxx, dxx0[1])
        end
    end

    if in_place
        resize!(eqt.boundary.strike_point, length(Rxx))
        for (k, strike_point) in enumerate(eqt.boundary.strike_point)
            strike_point.r = Rxx[k]
            strike_point.z = Zxx[k]
            strike_point.last_closed_flux_surface_gap = dxx[k]
        end
    end

    return (Rxx=Rxx, Zxx=Zxx, dxx=dxx)
end

"""
    find_strike_points(
        eqt::IMAS.equilibrium__time_slice{T1},
        wall_r::AbstractVector{T2},
        wall_z::AbstractVector{T2},
        psi_last_closed::Real,
        psi_first_open::Real,
        dv::IMAS.divertors{T1};
        private_flux_regions::Bool=true
    ) where {T1<:Real,T2<:Real}

Return strike points location in the divertors
"""
function find_strike_points(
    eqt::IMAS.equilibrium__time_slice{T1},
    wall_r::AbstractVector{T2},
    wall_z::AbstractVector{T2},
    psi_last_closed::Real,
    psi_first_open::Real,
    dv::IMAS.divertors{T1};
    private_flux_regions::Bool=true
) where {T1<:Real,T2<:Real}

    return find_strike_points!(eqt, wall_r, wall_z, psi_last_closed, psi_first_open, dv; private_flux_regions, in_place=false)
end

"""
    find_strike_points!(
        eqt::IMAS.equilibrium__time_slice{T1},
        wall_r::AbstractVector{T2},
        wall_z::AbstractVector{T2},
        psi_last_closed::Real,
        psi_first_open::Real
    ) where {T1<:Real,T2<:Real}
"""
function find_strike_points!(
    eqt::IMAS.equilibrium__time_slice{T1},
    wall_r::AbstractVector{T2},
    wall_z::AbstractVector{T2},
    psi_last_closed::Real,
    psi_first_open::Real
) where {T1<:Real,T2<:Real}

    if psi_last_closed == psi_first_open
        Rxx=Float64[]
        Zxx=Float64[]
        dxx=Float64[]

    else
        Rxx, Zxx, dxx = find_strike_points(eqt, wall_r, wall_z, psi_last_closed, psi_first_open)
        resize!(eqt.boundary.strike_point, length(Rxx))
        for (k, strike_point) in enumerate(eqt.boundary.strike_point)
            strike_point.r = Rxx[k]
            strike_point.z = Zxx[k]
            strike_point.last_closed_flux_surface_gap = dxx[k]
        end
    end

    return (Rxx=Rxx, Zxx=Zxx, dxx=dxx)
end

@compat public find_strike_points!
push!(document[Symbol("Physics sol")], :find_strike_points!)<|MERGE_RESOLUTION|>--- conflicted
+++ resolved
@@ -110,9 +110,6 @@
     total_flux_expansion = B[midplane_index] ./ B # total flux expansion(r,z) =  Bomp / B(r,z) [magentic flux conservation]
     poloidal_flux_expansion = total_flux_expansion .* rr[midplane_index] ./ rr .* sin(pitch_angles[midplane_index]) ./ sin.(pitch_angles) # poloidal flux expansion
 
-<<<<<<< HEAD
-    return OpenFieldLine(rr, zz, Br, Bz, Bp, Bt, pitch, s, midplane_index, strike_angles, pitch_angles, grazing_angles, total_flux_expansion, poloidal_flux_expansion, wall_index, level)
-=======
     return OpenFieldLine(
         rr,
         zz,
@@ -131,7 +128,6 @@
         wall_index,
         level
     )
->>>>>>> 80381eb5
 end
 
 @compat public OpenFieldLine
