--- conflicted
+++ resolved
@@ -89,6 +89,79 @@
     return OpenFieldLine(rr, zz, Br, Bz, Bp, Bt, pitch, s, midplane_index, strike_angles, pitch_angles, grazing_angles, total_flux_expansion, poloidal_flux_expansion)
 end
 
+"""
+    OpenFieldLine(
+        PSI_interpolant,
+        r::AbstractVector{T},
+        z::AbstractVector{T},
+        wall_r::AbstractVector{T},
+        wall_z::AbstractVector{T},
+        B0::T,
+        R0::T,
+        RA::T,
+        ZA::T)
+
+OpenFieldLine constructor
+"""
+function OpenFieldLine(
+    PSI_interpolant,
+    r::AbstractVector{T},
+    z::AbstractVector{T},
+    wall_r::AbstractVector{T},
+    wall_z::AbstractVector{T},
+    B0::T,
+    R0::T,
+    RA::T,
+    ZA::T
+) where {T<:Real}
+    if isempty(wall_r)
+        # SOL without wall
+        rr = r
+        zz = z
+        strike_angles = [NaN, NaN]
+    else
+        # SOL with wall
+        # returns poloidal angles of each surface
+        # rr and zz are clockwise
+        # crossing points with wall = (rr[1], zz[1]) (rr[end], zz[end])
+        # this is the order at which angles are computed (strike, pitch and grazing)
+        # Example - OFL[2].[1<n<length(levels)].strike_angle[1] is computed at (rr[1], zz[1])
+        rr, zz, strike_angles = line_wall_2_wall(r, z, wall_r, wall_z, RA, ZA)
+    end
+
+    if isempty(rr) || all(zz .> ZA) || all(zz .< ZA)
+        return nothing
+    end
+
+    # add a point exactly at the (preferably outer) midplane
+    crossing_index, crossings = intersection([0.0, 1000.0], [ZA, ZA], rr, zz)
+    r_midplane = [cr[1] for cr in crossings] # R coordinate of points in SOL surface at MP (inner and outer)
+    outer_index = argmax(r_midplane)  #index of point @ MP: this is OMP (for OFL_lfs); IMP for OFL_hfs
+    crossing_index = crossing_index[outer_index] #indexes of point at MP in SOL surface
+    r_midplane = r_midplane[outer_index] # R coordinate of point at MP in SOL surface
+    rr = [rr[1:crossing_index[2]]; r_midplane; rr[crossing_index[2]+1:end]] #Insert in r of SOL surface a point @ MP
+    zz = [zz[1:crossing_index[2]]; ZA; zz[crossing_index[2]+1:end]] #Insert in z of SOL surface a point @ MP
+    midplane_index = crossing_index[2] + 1 #index at which point @ MP
+
+    # calculate quantities along field line
+    Br, Bz = Br_Bz(PSI_interpolant, rr, zz) # r and z component of B for each point in (r,z)
+    Bp = sqrt.(Br .^ 2.0 .+ Bz .^ 2.0)     # poloidal component of B for each point in (r,z)
+    Bt = abs.(B0 .* R0 ./ rr)              # toroidal component of B for each point in (r,z)
+    B = sqrt.(Bp .^ 2 + Bt .^ 2)           # total magnetic field B for each point in (r,z)
+    dp = sqrt.(gradient(rr) .^ 2.0 .+ gradient(zz) .^ 2.0) # curvilinear abscissa increments of poloidal projection of SOL surface
+    pitch = sqrt.(1.0 .+ (Bt ./ Bp) .^ 2) # ds = dp*sqrt(1 + (Bt/Bp)^2) (pythagora)
+    s = cumsum(pitch .* dp) # s = integral(ds)
+    s = abs.(s .- s[midplane_index]) # fix 0 at outer midplane
+
+    # Parameters to map heat flux from OMP to wall
+    pitch_angles = atan.(Bp, Bt)
+    grazing_angles = asin.(sin.([pitch_angles[1], pitch_angles[end]]) .* sin.(strike_angles))
+    total_flux_expansion = B[midplane_index] ./ B # total flux expansion(r,z) =  Bomp / B(r,z) [magentic flux conservation]
+    poloidal_flux_expansion = total_flux_expansion .* rr[midplane_index] ./ rr .* sin(pitch_angles[midplane_index]) ./ sin.(pitch_angles) # poloidal flux expansion
+
+    return OpenFieldLine(rr, zz, Br, Bz, Bp, Bt, pitch, s, midplane_index, strike_angles, pitch_angles, grazing_angles, total_flux_expansion, poloidal_flux_expansion)
+end
+
 @recipe function plot_ofl(ofl::OpenFieldLine)
     @series begin
         aspect_ratio --> :equal
@@ -196,27 +269,8 @@
         lines, _ = flux_surface(eqt, level, :open) #returns (r,z) of surfaces with psi = level
 
         for (r, z) in lines
-<<<<<<< HEAD
-            if use_wall
-                # SOL with wall
-                # returns poloidal angles of each surface
-                # rr and zz are clockwise
-                # crossing points with wall = (rr[1], zz[1]) (rr[end], zz[end])
-                # this is the order at which angles are computed (strike, pitch and grazing)
-                # Example - OFL[2].[1<n<length(levels)].strike_angle[1] is computed at (rr[1], zz[1])
-                rr, zz, strike_angles, wall_index = line_wall_2_wall(r, z, wall_r, wall_z, RA, ZA)
-            else
-                # SOL without wall
-                rr = r
-                zz = z
-                strike_angles = [NaN, NaN]
-                wall_index    = [0, 0]
-            end
-            if isempty(rr) || all(zz .> ZA) || all(zz .< ZA)
-=======
             ofl = OpenFieldLine(PSI_interpolant, r, z, wall_r, wall_z, B0, R0, RA, ZA)
             if ofl === nothing
->>>>>>> d5d91441
                 continue
             end
 
@@ -246,12 +300,8 @@
                     end
                 end
             end
-<<<<<<< HEAD
-            push!(OFL, OpenFieldLine(rr, zz, Br, Bz, Bp, Bt, pitch, s, midplane_index, strike_angles, pitch_angles, grazing_angles, total_flux_expansion, poloidal_flux_expansion,wall_index)) # add result
-=======
 
             push!(OFL[ofl_type], ofl) # add result
->>>>>>> d5d91441
         end
     end
 
@@ -487,13 +537,8 @@
     r_z_index = [k[1] for k in indexes] #index of vectors (r,z) of all crossing point
     wall_index = [k[2] for k in indexes] #index of vectors (wall_r, wall_z) of all crossing point
 
-<<<<<<< HEAD
-    if length(r_z_index) == 0  # if the flux surface does not cross the wall return empty vector (it is not a surf in SOL)
-        return Float64[], Float64[], Float64[], Int64[]
-=======
     if isempty(r_z_index) # if the flux surface does not cross the wall return empty vector (it is not a surf in SOL)
         return Float64[], Float64[], Float64[]
->>>>>>> d5d91441
 
     elseif length(r_z_index) == 1
         error("""line_wall_2_wall: open field line should intersect wall at least twice.
