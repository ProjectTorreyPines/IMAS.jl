document[Symbol("Physics neoclassical")] = Symbol[]

"""
    spitzer_conductivity(ne, Te, Zeff)

Calculates the Spitzer conductivity in [1/(Ω*m)]
"""
function spitzer_conductivity(ne, Te, Zeff)
    return @. 1.9012e4 * Te ^ 1.5 / (Zeff * (0.58 + 0.74 / (0.76 + Zeff)) * lnLambda_e(ne, Te))
end

@compat public spitzer_conductivity
push!(document[Symbol("Physics neoclassical")], :spitzer_conductivity)

"""
    collision_frequencies(cp1d::IMAS.core_profiles__profiles_1d)

Returns named tuple with `nue`, `nui`, `nu_exch` in [1/s]

NOTE: transpiled from the TGYRO `collision_rates` subroutine
"""
function collision_frequencies(cp1d::IMAS.core_profiles__profiles_1d)
    # from TGYRO `collision_rates` subroutine
    mp = cgs.mp # g
    me = cgs.me # g
    e = cgs.e # statcoul
    k = cgs.k # erg/eV

    Te = cp1d.electrons.temperature # ev
    ne = cp1d.electrons.density_thermal / 1E6 # cm^-3

    loglam = 24.0 .- log.(sqrt.(ne) ./ Te)

    # 1/tau_ee (Belli 2008) in 1/s
    nue = @. sqrt(2) * pi * ne * e^4.0 * loglam / (sqrt(me) * (k * Te)^1.5)

    # 1/tau_ii (Belli 2008) in 1/s
    nui = zeros(length(Te))
    for ion in cp1d.ion
        if !ismissing(ion, :temperature) # ion temperature may be missing for purely fast-ions species
            Ti = ion.temperature
            ni = ion.density_thermal / 1E6
            Zi = avgZ(ion.element[1].z_n, Ti)
            mi = ion.element[1].a * mp
            nui += @. sqrt(2) * pi * ni * Zi * e^4.0 * loglam / (sqrt(mi) * (k * Ti)^1.5)
        end
    end

    # c_exch = 1.8e-19 is the formulary exch. coefficient
    c_exch = 2.0 * (4.0 / 3) * sqrt(2.0 * pi) * e^4 / k^1.5

    # nu_exch in 1/s
    nu_exch = zeros(length(Te))
    for ion in cp1d.ion
        if !ismissing(ion, :temperature)
            Ti = ion.temperature
            ni = ion.density_thermal / 1E6
            Zi = avgZ(ion.element[1].z_n, Ti)
            mi = ion.element[1].a * mp
            nu_exch .+= @. c_exch * sqrt(me * mi) * Zi^2 * ni * loglam / (me * Ti + mi * Te)^1.5
        end
    end

    return (nue=nue, nui=nui, nu_exch=nu_exch)
end

@compat public collision_frequencies
push!(document[Symbol("Physics neoclassical")], :collision_frequencies)

function Sauter_neo2021_bootstrap(dd::IMAS.dd; neo_2021::Bool=true, same_ne_ni::Bool=false)
    eqt = dd.equilibrium.time_slice[]
    cp1d = dd.core_profiles.profiles_1d[]
    return Sauter_neo2021_bootstrap(eqt, cp1d; neo_2021, same_ne_ni)
end

"""
    Sauter_neo2021_bootstrap(eqt::IMAS.equilibrium__time_slice, cp1d::IMAS.core_profiles__profiles_1d; neo_2021::Bool=true, same_ne_ni::Bool=false)

Calculates bootstrap current

  - neo_2021: A.Redl, et al., Phys. Plasma 28, 022502 (2021) instead of O Sauter, et al., Phys. Plasmas 9, 5140 (2002); doi:10.1063/1.1517052 (https://crppwww.epfl.ch/~sauter/neoclassical)

  - same_ne_ni: assume same inverse scale length for electrons and ions
"""
function Sauter_neo2021_bootstrap(eqt::IMAS.equilibrium__time_slice, cp1d::IMAS.core_profiles__profiles_1d; neo_2021::Bool=false, same_ne_ni::Bool=false)
    psi = cp1d.grid.psi

    ne = cp1d.electrons.density_thermal
    Te = cp1d.electrons.temperature
    Ti = cp1d.t_i_average

    pe = cp1d.electrons.pressure
    p = cp1d.pressure_thermal

    Zeff = cp1d.zeff

    rho = cp1d.grid.rho_tor_norm
    rho_eq = eqt.profiles_1d.rho_tor_norm
    fT = interp1d(rho_eq, eqt.profiles_1d.trapped_fraction).(rho)
    I_psi = interp1d(rho_eq, eqt.profiles_1d.f).(rho)

    ν_es = nuestar(eqt, cp1d; Zeff)
    ν_is = nuistar(eqt, cp1d)

    B0 = B0_geo(eqt)
    ip = eqt.global_quantities.ip

    return Sauter_neo2021_bootstrap(psi, ne, Te, Ti, pe, p, Zeff, fT, I_psi, ν_es, ν_is, ip, B0; neo_2021, same_ne_ni)
end

@compat public Sauter_neo2021_bootstrap
push!(document[Symbol("Physics neoclassical")], :Sauter_neo2021_bootstrap)

function Sauter_neo2021_bootstrap(
    psi::T,
    ne::T,
    Te::T,
    Ti::T,
    pe::T,
    p::T,
    Zeff::T,
    fT::T,
    I_psi::T,
    nuestar::T,
    nuistar::T,
    ip::Real,
    B0::Real;
    neo_2021::Bool=false,
    same_ne_ni::Bool=false
) where {T<:AbstractVector{<:Real}}
    psi = psi ./ 2π # COCOS 11 to COCOS 1 --> 1/2π
    dP_dpsi = gradient(psi, p)
    dTi_dpsi = gradient(psi, Ti)
    dTe_dpsi = gradient(psi, Te)
    dne_dpsi = gradient(psi, ne)

    R_pe = pe ./ p

    # ========== 1
    function F31(X, Zeff)
        # Equation 14a (also used in equation 16a)
        if neo_2021
            return @. (
                (1.0 + 0.15 / (Zeff^1.2 - 0.71)) * X
                -
                0.22 / (Zeff^1.2 - 0.71) * X^2
                + 0.01 / (Zeff^1.2 - 0.71) * X^3
                + 0.06 / (Zeff^1.2 - 0.71) * X^4
            )  # eq(10) from A.Redl, et al.
        else
            return @. (
                (1.0 + 1.4 / (Zeff + 1.0)) * X - 1.9 / (Zeff + 1) * X^2 + 0.3 / (Zeff + 1.0) * X^3 + 0.2 / (Zeff + 1.0) * X^4
            )
        end
        # F31 double checked against BScoeff.m, checked against neo_theory.f90
    end

    # ========== 2
    if neo_2021
        f31teff = @. fT / (
            1.0
            + (0.67 * (1.0 - 0.7 * fT) * sqrt(nuestar)) / (0.56 + 0.44 * Zeff)
            + (0.52 + 0.086 * sqrt(nuestar)) * (1.0 + 0.87 * fT) * nuestar / (1.0 + 1.13 * (Zeff - 1.0)^0.5)
        )  # eq(11) from A.Redl, et al.
    else
        f31teff = @. fT / (1.0 + (1.0 - 0.1 * fT) * sqrt(nuestar) + 0.5 * (1.0 - fT) * nuestar / Zeff)  # Equation 14b, checked
    end

    L_31 = F31(f31teff, Zeff)

    # ========== 3
    if neo_2021
        f32eiteff = @. fT / (
            1.0
            + ((0.87 * (1.0 + 0.39 * fT) * sqrt(nuestar)) / (1.0 + 2.95 * (Zeff - 1.0)^2))
            + 1.53 * (1.0 - 0.37 * fT) * nuestar * (2.0 + 0.375 * (Zeff - 1.0))
        )  # eq(16) from A.Redl, et al.
    else
        # L32 from equation 15
        f32eiteff = @. fT / (
            1.0 + (1.0 + 0.6 * fT) * sqrt(nuestar) + 0.85 * (1.0 - 0.37 * fT) * nuestar * (1.0 + Zeff)
        )
    end
    # eqn 15e double checked against BScoeff.m, checked against neo_theory.f90
    Y = f32eiteff

    # ========== 4
    if neo_2021
        F32ei = @. (
            -(0.4 + 1.93 * Zeff) / (Zeff * (0.8 + 0.6 * Zeff)) * (Y - Y^4)
            +
            5.5 / (1.5 + 2.0 * Zeff) * (Y^2 - Y^4 - 0.8 * (Y^3 - Y^4))
            -
            1.3 / (1.0 + 0.5 * Zeff) * Y^4
        )  # eq (15) from A.Redl, et al.
    else
        F32ei = @. (
            -(0.56 + 1.93 * Zeff) / (Zeff * (1.0 + 0.44 * Zeff)) * (Y - Y^4)
            +
            4.95 / (1.0 + 2.48 * Zeff) * (Y^2 - Y^4 - 0.55 * (Y^3 - Y^4))
            -
            1.2 / (1.0 + 0.5 * Zeff) * Y^4
        )  # Equation 15c # checked against neo_theory.f90
    end

    # ========== 5
    # Which Z should be used in F32ei? Neo uses the same "zeff" as elsewhere.
    if neo_2021
        f32eeteff = @. fT / (
            1.0
            + (0.23 * (1.0 - 0.96 * fT) * sqrt(nuestar)) / Zeff^0.5
            + (0.13 * (1.0 - 0.38 * fT) * nuestar / Zeff^2)
              *
              (sqrt(1.0 + 2.0 * (Zeff - 1.0)^0.5) + fT^2 * sqrt((0.075 + 0.25 * (Zeff - 1.0)^2) * nuestar))
        )  # eq(14) from A.Redl, et al.
    else
        f32eeteff = @. fT / (
            1.0 + 0.26 * (1.0 - fT) * sqrt(nuestar) + 0.18 * (1.0 - 0.37 * fT) * nuestar / sqrt(Zeff)
        )
    end
    # eqn 15d double checked against BScoeff.m, checked against neo_theory.f90

    # ========== 6
    X = f32eeteff
    if neo_2021
        F32ee = @. (
            (0.1 + 0.6 * Zeff) / (Zeff * (0.77 + 0.63 * (1.0 + (Zeff - 1.0)^1.1))) * (X - X^4)
            + 0.7 / (1.0 + 0.2 * Zeff) * (X^2 - X^4 - 1.2 * (X^3 - X^4))
            + 1.3 / (1.0 + 0.5 * Zeff) * X^4)
        # eq(13) from A.Redl, et al.
    else
        F32ee = @. (
            (0.05 + 0.62 * Zeff) / (Zeff * (1.0 + 0.44 * Zeff)) * (X - X^4)
            + 1.0 / (1.0 + 0.22 * Zeff) * (X^2 - X^4 - 1.2 * (X^3 - X^4))
            + 1.2 / (1.0 + 0.5 * Zeff) * X^4
        )  # Equation 15b, checked
    end

    L_32 = F32ee .+ F32ei

    # ========== 7
    if neo_2021
        f34teff = @. fT / (
            (1.0 + 0.25 * (1.0 - 0.7 * fT) * sqrt(nuestar) * (1.0 + 0.45 * (Zeff - 1.0)^0.5))
            +
            (0.61 * (1.0 - 0.41 * fT) * nuestar) / (Zeff^0.5)
        )  # eq(18) from from A.Redl, et al. ; which is actually f33teff
    else
        # L34 from equation 16
        # eqn 16b is very similar to 14b but there is an extra factor of 0.5 in front of the last appearance of fT
        f34teff = @. fT / (1.0 + (1.0 - 0.1 * fT) * sqrt(nuestar) + 0.5 * (1.0 - 0.5 * fT) * nuestar / Zeff)  # Equation 16b, checked
    end
    # eqn 16b double checked against BScoeff.m, checked against neo_theory.f90

    L_34 = F31(f34teff, Zeff)  # Equation 16a # double checked against BScoeff.m, checked against neo_theory.f90 (or eq(19) from from A.Redl, et al.)

    # ========== 8
    if neo_2021
        alpha0 = @. (
            -(0.62 + 0.055 * (Zeff - 1.0)) / (0.53 + 0.17 * (Zeff - 1.0)) * (1.0 - fT) / (1.0 - (0.31 - 0.065 * (Zeff - 1.0)) * fT - 0.25 * fT^2)
        )  # eq(20) from from A.Redl, et al.
    else
        # alpha from equation 17
        alpha0 = @. -1.17 * (1.0 - fT) / (1.0 - 0.22 * fT - 0.19 * fT^2)  # Checked, double checked against BScoeff.m
    end
    # Double checked against neo_theory.f90

    # ========== 9
    if neo_2021
        alpha = @. ((alpha0 + 0.7 * Zeff * fT^0.5 * sqrt(nuistar)) / (1.0 + 0.18 * sqrt(nuistar)) - 0.002 * nuistar^2 * fT^6) * (
            1.0 / (1.0 + 0.004 * nuistar^2 * fT^6)
        )  # eq (21) from A.Redl, et al.
    else
        alpha = @. ((alpha0 + 0.25 * (1.0 - fT^2) * sqrt(nuistar)) / (1.0 + 0.5 * sqrt(nuistar)) + 0.315 * nuistar^2 * fT^6) / (
            1.0 + 0.15 * nuistar^2 * fT^6
        )  # equation 17a with correction from the erratum (Sauter 2002) #checked
        # eqn 17 double checked against BScoeff.m, checked against neo_theory.f90
    end

    # Assemble the result ==========================================
    front = @. -I_psi * pe# * sign(q)
    bra1 = @. L_31 * dP_dpsi / pe  # First term in the brackets
    bra2 = @. L_32 * dTe_dpsi / Te  # Second term in the brackets
    bra3 = @. L_34 * alpha * (1.0 - R_pe) / R_pe * dTi_dpsi / Ti  # Last term in the brackets

    if same_ne_ni
        # This definition of the bootstrap current assumes that
        #  d ln(n_e)     d ln(n_i)
        #  ---------  =  ---------
        #    d psi         d psi
        # or put another way, d_psi(ln(n_e))=d_psi(ln(n_i)) same inverse scale length for electrons and ions

        # This is the second equation in Sauter"s conclusion. You are less likely to
        # get an ugly double peak if you have badly matched electron and ion density profiles, but the result doesn"t agree
        # as nicely with TRANSP. jB has more assumptions in it than j_boot, so it is intrinsically worse if you trust your
        # profile fits. If your profile fits aren"t great, it might actually improve matters by forcing some physics in.
        j_boot = @. (
            -I_psi
            * p
            * (L_31 * dne_dpsi / ne + R_pe * (L_31 + L_32) * dTe_dpsi / Te + (1 - R_pe) * (L_31 + alpha * L_34) * dTi_dpsi / Ti)
            #* sign(q)
        )
        # Double checked jB against jdotB_BS.m
    else
        # This is the second term in the first equation of the conclusion of Sauter 1999
        # with correction from Sauter 2002). It tends to be less smooth than when same_ne_ni is assumed.
        # The bootstrap current (times B) is the second term in equation for <j_par*B>,
        # the first term is ohmic current (times B)
        j_boot = @. front * (bra1 + bra2 + bra3)
    end

    return abs.(j_boot) .* sign(ip) ./ abs(B0)
end

function collisionless_bootstrap_coefficient(dd::IMAS.dd)
    eqt = dd.equilibrium.time_slice[]
    cp1d = dd.core_profiles.profiles_1d[]
    return collisionless_bootstrap_coefficient(eqt, cp1d)
end

"""
    collisionless_bootstrap_coefficient(eqt::IMAS.equilibrium__time_slice, cp1d::IMAS.core_profiles__profiles_1d)

Returns the collisional bootstrap coefficient Cbs defines as `jbootfract = Cbs * sqrt(ϵ) * βp`

See: Gi et al., Fus. Eng. Design 89 2709 (2014)

See: Wilson et al., Nucl. Fusion 32 257 (1992)
"""
function collisionless_bootstrap_coefficient(eqt::IMAS.equilibrium__time_slice, cp1d::IMAS.core_profiles__profiles_1d)
    βp = eqt.global_quantities.beta_pol
    ϵ = eqt.boundary.minor_radius / eqt.boundary.geometric_axis.r
    jbootfract = Ip_bootstrap(cp1d, eqt) / eqt.global_quantities.ip
    return jbootfract / (sqrt(ϵ) * βp)
end

@compat public collisionless_bootstrap_coefficient
push!(document[Symbol("Physics neoclassical")], :collisionless_bootstrap_coefficient)

"""
    nuestar(eqt::IMAS.equilibrium__time_slice, cp1d::IMAS.core_profiles__profiles_1d)

Calculate the electron collisionality, ν_*e, as a dimensionless measure of the
frequency of electron collisions relative to their characteristic transit frequency.
"""
function nuestar(eqt::IMAS.equilibrium__time_slice{T}, cp1d::IMAS.core_profiles__profiles_1d{T};
                 Zeff::Vector{T}=cp1d.zeff) where {T<:Real}
    rho = cp1d.grid.rho_tor_norm
    Te = cp1d.electrons.temperature
    ne = cp1d.electrons.density_thermal

<<<<<<< HEAD
    R_eq = (eqt.profiles_1d.r_outboard .+ eqt.profiles_1d.r_inboard) .* 0.5
=======
    R_eq = (eqt.profiles_1d.r_outboard .+ eqt.profiles_1d.r_inboard) ./ 2.0
>>>>>>> 7e695c24
    @assert all(x -> x > 0.0, R_eq) "R_eq .> 0.0 but $R_eq"

    R = interp1d(eqt.profiles_1d.rho_tor_norm, R_eq).(rho)
    @assert all(x -> x > 0.0, R) "R .> 0.0 but $R"

<<<<<<< HEAD
    a_eq = (eqt.profiles_1d.r_outboard .- eqt.profiles_1d.r_inboard) .* 0.5
=======
    a_eq = (eqt.profiles_1d.r_outboard .- eqt.profiles_1d.r_inboard) ./ 2.0
>>>>>>> 7e695c24
    @assert all(x -> x > 0.0, a_eq) "a_eq .> 0.0 but $a_eq"

    a = interp1d(eqt.profiles_1d.rho_tor_norm, a_eq).(rho)
    @assert all(x -> x > 0.0, a) "a .> 0.0 but $a"

    q = interp1d(eqt.profiles_1d.rho_tor_norm, eqt.profiles_1d.q).(rho)

    return @. 6.921e-18 * abs(q) * R * ne * Zeff * lnLambda_e(ne, Te) / (Te^2 * (a / R)^1.5)
end

@compat public nuestar
push!(document[Symbol("Physics neoclassical")], :nuestar)


"""
    nuistar(eqt::IMAS.equilibrium__time_slice, cp1d::IMAS.core_profiles__profiles_1d)

Calculate the ion collisionality, ν_*i, as a dimensionless measure of the
frequency of ion collisions relative to their characteristic transit frequency.
"""
function nuistar(eqt::IMAS.equilibrium__time_slice, cp1d::IMAS.core_profiles__profiles_1d)
    rho = cp1d.grid.rho_tor_norm

    R = (eqt.profiles_1d.r_outboard .+ eqt.profiles_1d.r_inboard) ./ 2.0
    R = interp1d(eqt.profiles_1d.rho_tor_norm, R).(rho)
    a = (eqt.profiles_1d.r_outboard .- eqt.profiles_1d.r_inboard) ./ 2.0
    a = interp1d(eqt.profiles_1d.rho_tor_norm, a).(rho)

    q = interp1d(eqt.profiles_1d.rho_tor_norm, eqt.profiles_1d.q).(rho)
    ne = cp1d.electrons.density_thermal
    nis = hcat((ion.density_thermal for ion in cp1d.ion)...)
    ni = sum(nis; dims=2)[:, 1]
    Ti = cp1d.t_i_average

    # dominant ion (the one with the most particles)
    Zs = [ion.z_ion for ion in cp1d.ion]
    Zdom = [Zs[dom[2]] for dom in argmax(nis; dims=2)[:, 1]]

    Zavg = ne ./ ni

    return @. 4.90e-18 * abs(q) * R * ni * Zdom^4 * lnLambda_i(ni, Ti, Zavg) / (Ti^2 * (a / R)^1.5)
end

@compat public nuistar
push!(document[Symbol("Physics neoclassical")], :nuistar)

"""
    lnLambda_e(ne, Te)

Compute the electron Coulomb logarithm, ln(Λ_e)
"""
function lnLambda_e(ne, Te)
    return @. 23.5 - log(sqrt(ne / 1e6) * Te^(-5.0 / 4.0)) - sqrt(1e-5 + (log(Te) - 2)^2 / 16.0)
end

"""
    lnLambda_i(ni, Ti, Zavg)

Compute the ion Coulomb logarithm, ln(Λ_i)
"""
function lnLambda_i(ni, Ti, Zavg)
    return @. 30.0 - log(Zavg^3 * sqrt(ni) / (Ti^1.5))
end

"""
    neo_conductivity(eqt::IMAS.equilibrium__time_slice, cp1d::IMAS.core_profiles__profiles_1d)

Calculates the neo-classical conductivity in 1/(Ohm*meter) based on the NEO 2021 modifcation
"""
function neo_conductivity(eqt::IMAS.equilibrium__time_slice, cp1d::IMAS.core_profiles__profiles_1d)
    rho = cp1d.grid.rho_tor_norm
    Te = cp1d.electrons.temperature
    ne = cp1d.electrons.density_thermal
    Zeff = cp1d.zeff

    trapped_fraction = interp1d(eqt.profiles_1d.rho_tor_norm, eqt.profiles_1d.trapped_fraction).(rho)

    nue = nuestar(eqt, cp1d; Zeff)

    # neo 2021
    f33teff =
        @. trapped_fraction / (
            1 + 0.25 * (1 - 0.7 * trapped_fraction) * sqrt(nue) * (1 + 0.45 * (Zeff - 1) ^ 0.5) +
            0.61 * (1 - 0.41 * trapped_fraction) * nue / Zeff ^ 0.5
        )

    F33 = @. 1 - (1 + 0.21 / Zeff) * f33teff + 0.54 / Zeff * f33teff ^ 2 - 0.33 / Zeff * f33teff ^ 3

    conductivity_parallel = spitzer_conductivity(ne, Te, Zeff) .* F33

    return conductivity_parallel
end

@compat public neo_conductivity
push!(document[Symbol("Physics neoclassical")], :neo_conductivity)

"""
    sawtooth_conductivity(conductivity::AbstractVector{T}, q::AbstractVector{T}; q_sawtooth::Float64=1.0) where {T<:Real}

Jardin's model for stationary sawteeth to raise q>1
"""
function sawtooth_conductivity(conductivity::AbstractVector{T}, q::AbstractVector{T}; q_sawtooth::Float64=1.0) where {T<:Real}
    i_q = findlast(abs.(q) .< q_sawtooth)
    if i_q !== nothing
        conductivity[1:i_q] .= conductivity[i_q]
    end
    return conductivity
end

@compat public sawtooth_conductivity
push!(document[Symbol("Physics neoclassical")], :sawtooth_conductivity)<|MERGE_RESOLUTION|>--- conflicted
+++ resolved
@@ -349,21 +349,13 @@
     Te = cp1d.electrons.temperature
     ne = cp1d.electrons.density_thermal
 
-<<<<<<< HEAD
     R_eq = (eqt.profiles_1d.r_outboard .+ eqt.profiles_1d.r_inboard) .* 0.5
-=======
-    R_eq = (eqt.profiles_1d.r_outboard .+ eqt.profiles_1d.r_inboard) ./ 2.0
->>>>>>> 7e695c24
     @assert all(x -> x > 0.0, R_eq) "R_eq .> 0.0 but $R_eq"
 
     R = interp1d(eqt.profiles_1d.rho_tor_norm, R_eq).(rho)
     @assert all(x -> x > 0.0, R) "R .> 0.0 but $R"
 
-<<<<<<< HEAD
     a_eq = (eqt.profiles_1d.r_outboard .- eqt.profiles_1d.r_inboard) .* 0.5
-=======
-    a_eq = (eqt.profiles_1d.r_outboard .- eqt.profiles_1d.r_inboard) ./ 2.0
->>>>>>> 7e695c24
     @assert all(x -> x > 0.0, a_eq) "a_eq .> 0.0 but $a_eq"
 
     a = interp1d(eqt.profiles_1d.rho_tor_norm, a_eq).(rho)
