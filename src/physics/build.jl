--- conflicted
+++ resolved
@@ -300,7 +300,6 @@
 end
 
 """
-<<<<<<< HEAD
     vertical_maintenance(bd::IMAS.build; modularity::Int=2)
 
 Returns the radial dimensions of the vertical vacuum port for blanket maintenance
@@ -340,9 +339,10 @@
     rVP_lfs_ob = rVP_lfs_ib + wall_thickness_VV
 
     return rVP_hfs_ib, rVP_hfs_ob, rVP_lfs_ib, rVP_lfs_ob
-
-=======
-    outline(layer::Union{IMAS.build__layer, IMAS.build__structure})
+end
+
+"""
+   outline(layer::Union{IMAS.build__layer, IMAS.build__structure})
 
 Returns outline as named tuple with (r,z)
 
@@ -355,5 +355,4 @@
 function outline(out::Union{IMAS.build__layer___outline,IMAS.build__structure___outline})
     tmp = closed_polygon(out.r, out.z)
     return (r=tmp.R, z=tmp.Z)
->>>>>>> b011dd15
 end