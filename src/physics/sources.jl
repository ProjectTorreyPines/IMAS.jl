document[Symbol("Physics sources")] = Symbol[]

"""
    fusion_source!(cs::IMAS.core_sources, cp::IMAS.core_profiles; DD_fusion::Bool=false)

Calculates fusion source from D-T and D-D reactions and adds them to `dd.core_sources`

If D+T plasma, then D+D is neglected

If D+D plasma fusion is included depending on `DD_fusion` switch
"""
function fusion_source!(cs::IMAS.core_sources, cp::IMAS.core_profiles; DD_fusion::Bool=false)
    cp1d = cp.profiles_1d[]
    ion_list = (ion.label for ion in cp1d.ion)
    if "T" in ion_list || "DT" in ion_list
        D_T_to_He4_source!(cs, cp; combine_DT=("DT" in ion_list))
    elseif DD_fusion
        D_D_to_He3_source!(cs, cp)
        D_D_to_T_source!(cs, cp)
    end
end

"""
    fusion_source!(dd::IMAS.dd; DD_fusion::Bool=false)
"""
function fusion_source!(dd::IMAS.dd; DD_fusion::Bool=false)
    return fusion_source!(dd.core_sources, dd.core_profiles; DD_fusion)
end

@compat public fusion_source!
push!(document[Symbol("Physics sources")], :fusion_source!)

"""
    collisional_exchange_source!(dd::IMAS.dd)

Calculates collisional exchange source and adds it to `dd.core_sources`
"""
function collisional_exchange_source!(dd::IMAS.dd)
    cp1d = dd.core_profiles.profiles_1d[]
    ne = cp1d.electrons.density_thermal
    Te = cp1d.electrons.temperature
    Ti = cp1d.t_i_average

    nu_exch = collision_frequencies(cp1d).nu_exch
    delta = 1.5 .* nu_exch .* ne .* mks.e .* (Te .- Ti)

    source = resize!(dd.core_sources.source, :collisional_equipartition; wipe=false)
    new_source(source, source.identifier.index, "exchange", cp1d.grid.rho_tor_norm, cp1d.grid.volume, cp1d.grid.area;
        electrons_energy=-delta, total_ion_energy=delta)

    return source
end

@compat public collisional_exchange_source!
push!(document[Symbol("Physics sources")], :collisional_exchange_source!)

"""
    ohmic_source!(dd::IMAS.dd)

Calculates the ohmic source from data in `dd.core_profiles` and adds it to `dd.core_sources`
"""
function ohmic_source!(dd::IMAS.dd)
    cp1d = dd.core_profiles.profiles_1d[]
    j_ohmic = getproperty(cp1d, :j_ohmic, missing)
    if !ismissing(j_ohmic)
        eqt = dd.equilibrium.time_slice[]
        eqt1d = eqt.profiles_1d
        x = cp1d.grid.rho_tor_norm
        rho_eq = eqt1d.rho_tor_norm
        gm1_itp = cubic_interp1d(rho_eq, eqt1d.gm1)
        gm9_itp = cubic_interp1d(rho_eq, eqt1d.gm9)
        f_itp = cubic_interp1d(rho_eq, eqt1d.f)
        b0 = eqt.global_quantities.vacuum_toroidal_field.b0
        powerDensityOhm = @. (cp1d.j_tor * gm9_itp(x)) * (j_ohmic * b0) / (f_itp(x) * gm1_itp(x) * cp1d.conductivity_parallel)
        source = resize!(dd.core_sources.source, :ohmic; wipe=false)
        new_source(source, source.identifier.index, "ohmic", x, cp1d.grid.volume, cp1d.grid.area;
            electrons_energy=powerDensityOhm,
            j_parallel=j_ohmic)
        return source
    end
end

@compat public ohmic_source!
push!(document[Symbol("Physics sources")], :ohmic_source!)

"""
    bootstrap_source!(dd::IMAS.dd)

Calculates the bootsrap current from profiles in `dd.core_profiles`
and adds it both as source in `dd.core_sources` and `cp1d.j_bootstrap`
"""
function bootstrap_source!(dd::IMAS.dd)
    eqt = dd.equilibrium.time_slice[]
    cp1d = dd.core_profiles.profiles_1d[]
    j_bootstrap = Sauter_neo2021_bootstrap(eqt, cp1d)
    source = resize!(dd.core_sources.source, :bootstrap_current; wipe=false)
    new_source(source, source.identifier.index, "bootstrap", cp1d.grid.rho_tor_norm, cp1d.grid.volume, cp1d.grid.area;
        j_parallel=j_bootstrap)
    cp1d.j_bootstrap = j_bootstrap
    return source
end

@compat public bootstrap_source!
push!(document[Symbol("Physics sources")], :bootstrap_source!)

"""
    radiation_source!(dd::IMAS.dd)

Calculates the total radiation by calling:

  - bremsstrahlung_source!()
  - line_radiation_source!()
  - synchrotron_source!()
"""
function radiation_source!(dd::IMAS.dd)
    bremsstrahlung_source!(dd) # electron energy

    line_radiation_source!(dd) # electron energy

    synchrotron_source!(dd) # electron energy (ion synchrotron not calculated)

    return dd
end

@compat public radiation_source!
push!(document[Symbol("Physics sources")], :radiation_source!)

"""
    sources!(dd::IMAS.dd; bootstrap::Bool=true, DD_fusion::Bool=false)

Calculates intrisic sources and sinks, and adds them to `dd.core_sources`
"""
function sources!(dd::IMAS.dd; bootstrap::Bool=true, DD_fusion::Bool=false)
    if bootstrap
        bootstrap_source!(dd) # current
    end

    ohmic_source!(dd) # electron energy, current

    collisional_exchange_source!(dd) # electron and ion energy

    radiation_source!(dd) # calls bremsstrahlung_source!() line_radiation_source!() synchrotron_source!()

    fusion_source!(dd; DD_fusion) # electron and ion energy, particles

    sawteeth_source!(dd) # sawteeth

    return nothing
end

@compat public sources!
push!(document[Symbol("Physics sources")], :sources!)

"""
    time_derivative_source!(dd::IMAS.dd, cp1d_old::IMAS.core_profiles__profiles_1d, Δt::Float64; zero_out::Bool)

Calculates time dependent sources and sinks, and adds them to `dd.core_sources`

These are the ∂/∂t term in the transport equations
"""
function time_derivative_source!(dd::IMAS.dd, cp1d_old::IMAS.core_profiles__profiles_1d, Δt::Float64; name::String="∂/∂t")
    cp1d = dd.core_profiles.profiles_1d[]
    eqt1d = dd.equilibrium.time_slice[].profiles_1d
    R_flux_avg = interp1d(eqt1d.rho_tor_norm, eqt1d.gm8).(cp1d.grid.rho_tor_norm)

    if Δt == 0.0
        electrons_particles = zero(cp1d.grid.rho_tor_norm)
        electrons_energy = zero(cp1d.grid.rho_tor_norm)
        total_ion_energy = zero(cp1d.grid.rho_tor_norm)
        momentum_tor = zero(cp1d.grid.rho_tor_norm)
    else
        electrons_particles = -(cp1d.electrons.density_thermal .- cp1d_old.electrons.density_thermal) / Δt

        electrons_energy = -1.5 * (pressure_thermal(cp1d.electrons) .- pressure_thermal(cp1d_old.electrons)) / Δt

        total_ion_energy = -1.5 * (pressure_thermal(cp1d.ion) .- pressure_thermal(cp1d_old.ion)) / Δt

        d_new = cp1d.rotation_frequency_tor_sonic .* total_mass_density(cp1d) .* R_flux_avg / Δt
        d_old = cp1d_old.rotation_frequency_tor_sonic .* total_mass_density(cp1d_old) .* R_flux_avg / Δt
        momentum_tor = d_new .- d_old
    end

    # fill in time derivative sources for electrons_particles, electrons_energy, total_ion_energy, momentum_tor
    source = resize!(dd.core_sources.source, :time_derivative, "identifier.name" => name; wipe=false)
    new_source(source, source.identifier.index, name, cp1d.grid.rho_tor_norm, cp1d.grid.volume, cp1d.grid.area;
        electrons_energy, total_ion_energy, electrons_particles, momentum_tor)

    # fill in time derivative sources for ion_particles
    cs1d = source.profiles_1d[]
    resize!(cs1d.ion, length(cp1d.ion); wipe=false)
    for (k, (ion, ion_old)) in enumerate(zip(cp1d.ion, cp1d_old.ion))
        cs1d.ion[k].label = ion.label
        fill!(cs1d.ion[k].element, ion.element)
        if Δt == 0.0 || ismissing(ion, :density_thermal)
            cs1d.ion[k].particles_inside = cs1d.ion[k].particles = zero(cp1d.grid.volume)
        else
            particles = -(ion.density_thermal .- ion_old.density_thermal) / Δt
            cs1d.ion[k].particles = particles
            cs1d.ion[k].particles_inside = cumtrapz(cp1d.grid.volume, particles)
        end
    end

    return source
end

"""
    time_derivative_source!(dd::IMAS.dd; zero_out::Bool=false)
"""
function time_derivative_source!(dd::IMAS.dd; name::String="∂/∂t", zero_out::Bool=false)
    if zero_out
        time_derivative_source!(dd, dd.core_profiles.profiles_1d[], 0.0; name)
    else
        cp_time = dd.core_profiles.time
        i = nearest_causal_time(cp_time, dd.global_time).index
        if i > 1 && !isinf(cp_time[i-1])
            time_derivative_source!(dd, dd.core_profiles.profiles_1d[i-1], cp_time[i] - cp_time[i-1]; name)
        end
    end
end

@compat public time_derivative_source!
push!(document[Symbol("Physics sources")], :time_derivative_source!)

"""
    total_mass_density(cp1d::IMAS.core_profiles__profiles_1d)

Finds the total mass density [kg/m^-3]
"""
function total_mass_density(cp1d::IMAS.core_profiles__profiles_1d)
    mass_density = mks.m_e * cp1d.electrons.density_thermal
    if hasdata(cp1d.electrons, :density_fast)
        mass_density .+= mks.m_e * cp1d.electrons.density_fast
    end
    for ion in cp1d.ion
        for field in (:density_thermal, :density_fast)
            if hasdata(ion, field)
                mass_density .+= getproperty(ion, field) * ion.element[1].a * mks.m_p
            end
        end
    end
    return mass_density
end

@compat public total_mass_density
push!(document[Symbol("Physics sources")], :total_mass_density)

"""
    total_power_inside(
        core_sources::IMAS.core_sources,
        cp1d::IMAS.core_profiles__profiles_1d;
        time0::Float64=global_time(cp1d),
        include_radiation::Bool=true,
        include_time_derivative::Bool=true
    )

Returns total power inside of the separatrix
"""
function total_power_inside(
    core_sources::IMAS.core_sources,
    cp1d::IMAS.core_profiles__profiles_1d;
    time0::Float64=global_time(cp1d),
    include_radiation::Bool=true,
    include_time_derivative::Bool=true
)
    exclude_indexes = Int[]
    if !include_time_derivative
        exclude_indexes = [11]
    else
        exclude_indexes = Int[]
    end
    total_source = total_sources(core_sources, cp1d; time0, fields=[:power_inside, :total_ion_power_inside], exclude_indexes)
    tot_pow_in = total_source.electrons.power_inside[end] + total_source.total_ion_power_inside[end]
    if !include_radiation
        # NOTE: this ignore radiation, since add back the radiation losses that were already subtracted
        tot_pow_in -= radiation_losses(core_sources; time0)
    end
    return tot_pow_in
end

@compat public total_power_inside
push!(document[Symbol("Physics sources")], :total_power_inside)

"""
    total_power_source(source::IMAS.core_sources__source___profiles_1d)

Returns the total power (electron + ion) for a single source
"""
function total_power_source(source::IMAS.core_sources__source___profiles_1d)
    return getproperty(source.electrons, :power_inside, [0.0])[end] + getproperty(source, :total_ion_power_inside, [0.0])[end]
end

@compat public total_power_source
push!(document[Symbol("Physics sources")], :total_power_source)

"""
    total_power_time(core_sources::IMAS.core_sources, include_indexes::Vector{<:Integer})

Returns tuple of vectors with the total thermal power and time_array for given set of sources selected by identifier.index
"""
function total_power_time(core_sources::IMAS.core_sources, include_indexes::Vector{<:Integer})
    sources = IMAS.core_sources__source[]
    for index in include_indexes
        append!(sources, findall(core_sources.source, "identifier.index" => index))
    end
    time_array = core_sources.time
    total_power = zeros(length(time_array))
    for source in sources
        total_power .+= [total_power_source(source.profiles_1d[t]) for t in time_array]
    end
    return total_power, time_array
end

@compat public total_power_time
push!(document[Symbol("Physics sources")], :total_power_time)

"""
    retain_source(source::IMAS.core_sources__source, all_indexes::Vector{Int}, include_indexes::Vector{Int}, exclude_indexes::Vector{Int})

Function that decides whether a source should be kept or ignored when totaling sources
"""
function retain_source(source::IMAS.core_sources__source, all_indexes::Vector{Int}, include_indexes::Vector{Int}, exclude_indexes::Vector{Int})
    index = source.identifier.index
    if index ∈ include_indexes
        return true
    elseif !isempty(include_indexes)
        return false
    elseif index == 0
        @debug "total_sources() skipping unspecified source with index $index"
        return false
    elseif index == 1 && any(all_indexes .> 1)
        @debug "total_sources() skipping total source with index $index"
        return false
    elseif 107 >= index >= 100 && any(all_indexes .< 5)
        @debug "total_sources() skipping combination source with index $index"
        return false
    elseif index == 200 && any(300 .> all_indexes .> 200)
        @debug "total_sources() skipping total radiation source with index $index"
        return false
    elseif index ∈ exclude_indexes
        return false
    end
    return true
end

@compat public retain_source
push!(document[Symbol("Physics sources")], :retain_source)

const _core_sources_integral_value_keys = Dict{Symbol,Symbol}()
_core_sources_integral_value_keys[:power_inside] = :energy
_core_sources_integral_value_keys[:energy] = :power_inside
_core_sources_integral_value_keys[:total_ion_power_inside] = :total_ion_energy
_core_sources_integral_value_keys[:total_ion_energy] = :total_ion_power_inside
_core_sources_integral_value_keys[:particles_inside] = :particles
_core_sources_integral_value_keys[:particles] = :particles_inside
_core_sources_integral_value_keys[:current_parallel_inside] = :j_parallel
_core_sources_integral_value_keys[:j_parallel] = :current_parallel_inside
_core_sources_integral_value_keys[:torque_tor_inside] = :momentum_tor
_core_sources_integral_value_keys[:momentum_tor] = :torque_tor_inside

const _core_sources_value_keys = Dict{Symbol,Symbol}()
_core_sources_value_keys[:energy] = :power_inside
_core_sources_value_keys[:total_ion_energy] = :total_ion_power_inside
_core_sources_value_keys[:particles] = :particles_inside
_core_sources_value_keys[:j_parallel] = :current_parallel_inside
_core_sources_value_keys[:momentum_tor] = :torque_tor_inside

const _core_sources_integral_keys = Dict{Symbol,Symbol}()
_core_sources_integral_keys[:power_inside] = :energy
_core_sources_integral_keys[:total_ion_power_inside] = :total_ion_energy
_core_sources_integral_keys[:particles_inside] = :particles
_core_sources_integral_keys[:current_parallel_inside] = :j_parallel
_core_sources_integral_keys[:torque_tor_inside] = :momentum_tor

"""
    total_sources(
        core_sources::IMAS.core_sources{T},
        cp1d::IMAS.core_profiles__profiles_1d{T};
        time0::Float64;
        include_indexes::Vector{Int}=Int[],
        exclude_indexes::Vector{Int}=Int[],
        fields::Vector{Symbol}=Symbol[],
        only_positive_negative::Int=0) where {T<:Real}

Returns core_sources__source___profiles_1d with sources totals and possiblity to

  - include/exclude certain sources based on their unique index identifier
  - include only certain fields among these: [:particles_inside, :energy, :power_inside, :momentum_tor, :total_ion_power_inside, :total_ion_energy, :j_parallel, :torque_tor_inside, :current_parallel_inside, :particles]
"""
function total_sources(
    core_sources::IMAS.core_sources{T},
    cp1d::IMAS.core_profiles__profiles_1d{T};
    time0::Float64,
    include_indexes::Vector{Int}=Int[],
    exclude_indexes::Vector{Int}=Int[],
    fields::Vector{Symbol}=Symbol[],
    only_positive_negative::Int=0) where {T<:Real}

    total_source1d = core_sources__source___profiles_1d{T}()
    return total_sources!(total_source1d, core_sources, cp1d; time0, include_indexes, exclude_indexes, fields, only_positive_negative)
end

function total_sources!(
    total_source1d::IMAS.core_sources__source___profiles_1d{T},
    core_sources::IMAS.core_sources{T},
    cp1d::IMAS.core_profiles__profiles_1d{T};
    time0::Float64,
    include_indexes::Vector{Int}=Int[],
    exclude_indexes::Vector{Int}=Int[],
    fields::Vector{Symbol}=Symbol[],
    only_positive_negative::Int=0) where {T<:Real}

    total_source1d.grid.rho_tor_norm = rho = cp1d.grid.rho_tor_norm
    total_source1d.time = time0

    @assert isempty(fields) || all(field in keys(_core_sources_integral_value_keys) for field in fields) "Supported fields are $(collect(keys(_core_sources_integral_value_keys)))"

    for prop in (:volume, :area, :surface)
        value = getproperty(cp1d.grid, prop)
        if hasdata(total_source1d.grid, prop)
            getproperty(total_source1d.grid, prop) .= value
        else
            setproperty!(total_source1d.grid, prop, value)
        end
    end

    # initialize ions (get list of ions by looking both under core_profiles and core_sources)
    for ion in cp1d.ion
        resize!(total_source1d.ion, "element[1].a" => ion.element[1].z_n, "element[1].z_n" => ion.element[1].z_n, "label" => ion.label; wipe=false)
    end
    for source in core_sources.source
        if !isempty(source.profiles_1d) && source.profiles_1d[1].time <= time0
            source1d = source.profiles_1d[1]
            for ion in source1d.ion
                resize!(total_source1d.ion, "element[1].a" => ion.element[1].z_n, "element[1].z_n" => ion.element[1].z_n, "label" => ion.label; wipe=false)
            end
        end
    end

    # zero out total_sources
    for ids1 in [[total_source1d, total_source1d.electrons]; total_source1d.ion]
        for field in keys(ids1)
            if field in keys(_core_sources_integral_value_keys)
                if hasdata(ids1, field)
                    fill!(getproperty(ids1, field), 0.0)
                else
                    # assume coordinates have been set
                    setproperty!(ids1, field, zeros(T, size(rho)); error_on_missing_coordinates=false)
                end
            end
        end
    end

    # start accumulating
    all_indexes = [source.identifier.index for source in core_sources.source]
    for source in core_sources.source
        if !retain_source(source, all_indexes, include_indexes, exclude_indexes)
            continue
        end
        if isempty(source.profiles_1d)
            continue # skip sources that have no profiles_1d time slices
        end
        if !isempty(source.profiles_1d) && source.profiles_1d[1].time > time0
            continue # skip sources that start after time of interest
        end

        source1d = source.profiles_1d[time0]

        if ismissing(source1d.grid, :rho_tor_norm)
            continue # skip sources don't have radial coordinate, since they cannot have data
        end

        # ions that this source contributes to
        ids1_ids2 = [(total_source1d, source1d), (total_source1d.electrons, source1d.electrons)]
        for total_source1d_ion in total_source1d.ion
            for source1d_ion in source1d.ion
                if total_source1d_ion.label == source1d_ion.label
                    push!(ids1_ids2, (total_source1d_ion, source1d_ion))
                end
            end
        end

        # add to the tallies for this source
        x = source1d.grid.rho_tor_norm
        if rho == x
            rho = x
        end
        for (ids1, ids2) in ids1_ids2
            for field in keys(ids1)
                if (isempty(fields) || field ∈ fields || (field ∈ keys(_core_sources_integral_value_keys) && _core_sources_integral_value_keys[field] ∈ fields)) &&
                   field ∈ keys(_core_sources_integral_value_keys)
                    if hasdata(ids2, field) || hasdata(ids2, _core_sources_integral_value_keys[field])
                        y = getproperty(ids2, field)
                        if only_positive_negative != 0 && any((sign(yy) ∉ (0, sign(only_positive_negative)) for yy in y))
                            continue
                        end
                        if rho === x
                            interpolated_data = y
                        else
                            interpolated_data = DataInterpolations.LinearInterpolation(y, x; extrapolation=DataInterpolations.ExtrapolationType.Constant).(rho)
                        end
                        if hasdata(ids1, field)
                            getproperty(ids1, field) .= getproperty(ids1, field) .+ interpolated_data
                        else
                            setproperty!(ids1, field, getproperty(ids1, field) .+ interpolated_data)
                        end
                    end
                end
            end
        end
    end

    return total_source1d
end

"""
    total_sources(dd::IMAS.dd; time0::Float64=dd.global_time, kw...)
"""
function total_sources(dd::IMAS.dd; time0::Float64=dd.global_time, kw...)
    return total_sources(dd.core_sources, dd.core_profiles.profiles_1d[time0]; time0, kw...)
end

@compat public total_sources
push!(document[Symbol("Physics sources")], :retain_source)

function total_radiation_sources(
    core_sources::IMAS.core_sources{T},
    cp1d::IMAS.core_profiles__profiles_1d{T};
    time0::Float64,
    include_indexes::Vector{Int}=index_radiation_sources,
    exclude_indexes::Vector{Int}=Int[]) where {T<:Real}

    fields = [:power_inside, :energy]
    return total_sources(core_sources, cp1d; time0, include_indexes, exclude_indexes, fields)
end

"""
    total_radiation_sources(dd::IMAS.dd; time0::Float64=dd.global_time, kw...)
"""
function total_radiation_sources(dd::IMAS.dd; time0::Float64=dd.global_time, kw...)
    return total_radiation_sources(dd.core_sources, dd.core_profiles.profiles_1d[time0]; time0, kw...)
end

@compat public total_radiation_sources
push!(document[Symbol("Physics sources")], :total_radiation_sources)

"""
    sawteeth_source!(dd::IMAS.dd; qmin_desired::Float64=1.0)

Model sawteeth by flattening all sources within the q inversion radius
"""
function sawteeth_source!(dd::IMAS.dd; qmin_desired::Float64=1.0)
    cp1d = dd.core_profiles.profiles_1d[]
    eqt1d = dd.equilibrium.time_slice[].profiles_1d

    # fill in sawteeth
    source = resize!(dd.core_sources.source, :sawteeth, "identifier.name" => "sawteeth"; wipe=false)
    source1d = resize!(source.profiles_1d)

    # identify sawteeth inversion radius
    q = abs.(eqt1d.q)
    if !any(x -> x < qmin_desired, q)
        # this will return an empty source
        total_source1d = total_sources(dd.core_sources, cp1d; time0=dd.global_time, include_indexes=[-10000])
        fill!(source1d, total_source1d)
        return source
    else
        # exlude :sawteeth source itself
        total_source1d = total_sources(dd.core_sources, cp1d; time0=dd.global_time, exclude_indexes=[701])
        fill!(source1d, total_source1d)
    end

    rho0 = eqt1d.rho_tor_norm[findlast(qq -> abs(qq) < qmin_desired, q)]
    width = min(rho0 / 4, 0.05)

    # sawteeth source as difference between the total using the flattened profiles and the total using the original profiles
    for leaf in IMASdd.AbstractTrees.Leaves(source1d)
        if leaf.field in keys(_core_sources_value_keys)
            if leaf.field == :j_parallel
                leaf.value .= flatten_profile!(copy(leaf.value), source1d.grid.rho_tor_norm, source1d.grid.area, rho0, width) .- leaf.value
            else
                leaf.value .= flatten_profile!(copy(leaf.value), source1d.grid.rho_tor_norm, source1d.grid.volume, rho0, width) .- leaf.value
            end
        end
    end

    # calculate integrated quantities
    for leaf in IMASdd.AbstractTrees.Leaves(source1d)
        if leaf.field in keys(_core_sources_value_keys)
            if leaf.field == :j_parallel
                value = cumtrapz(source1d.grid.area, leaf.value)
            else
                value = cumtrapz(source1d.grid.volume, leaf.value)
            end
            setproperty!(leaf.ids, _core_sources_value_keys[leaf.field], value)
        end
    end

    return source
end

@compat public sawteeth_source!
push!(document[Symbol("Physics sources")], :sawteeth_source!)

"""
    new_source(
        source::IMAS.core_sources__source,
        index::Int,
        name::String,
        rho::Union{AbstractVector,AbstractRange},
        volume::Union{AbstractVector,AbstractRange},
        area::Union{AbstractVector,AbstractRange};
        electrons_energy::Union{AbstractVector,Missing}=missing,
        electrons_power_inside::Union{AbstractVector,Missing}=missing,
        total_ion_energy::Union{AbstractVector,Missing}=missing,
        total_ion_power_inside::Union{AbstractVector,Missing}=missing,
        electrons_particles::Union{AbstractVector,Missing}=missing,
        electrons_particles_inside::Union{AbstractVector,Missing}=missing,
        j_parallel::Union{AbstractVector,Missing}=missing,
        current_parallel_inside::Union{AbstractVector,Missing}=missing,
        momentum_tor::Union{AbstractVector,Missing}=missing,
        torque_tor_inside::Union{AbstractVector,Missing}=missing
    )

Populates the IMAS.core_sources__source with given heating, particle, current, momentun profiles
"""
function new_source(
    source::IMAS.core_sources__source,
    index::Int,
    name::String,
    rho::Union{AbstractVector,AbstractRange},
    volume::Union{AbstractVector,AbstractRange},
    area::Union{AbstractVector,AbstractRange};
    electrons_energy::Union{AbstractVector,Missing}=missing,
    electrons_power_inside::Union{AbstractVector,Missing}=missing,
    total_ion_energy::Union{AbstractVector,Missing}=missing,
    total_ion_power_inside::Union{AbstractVector,Missing}=missing,
    electrons_particles::Union{AbstractVector,Missing}=missing,
    electrons_particles_inside::Union{AbstractVector,Missing}=missing,
    j_parallel::Union{AbstractVector,Missing}=missing,
    current_parallel_inside::Union{AbstractVector,Missing}=missing,
    momentum_tor::Union{AbstractVector,Missing}=missing,
    torque_tor_inside::Union{AbstractVector,Missing}=missing)

    source.identifier.name = name
    source.identifier.index = index
    cs1d = resize!(source.profiles_1d)
<<<<<<< HEAD
    csglbl  = resize!(source.global_quantities)
=======
    csglbl = resize!(source.global_quantities)
>>>>>>> 5e0be709
    cs1d.grid.rho_tor_norm = rho
    cs1d.grid.volume = volume
    cs1d.grid.area = area

    electrons = cs1d.electrons

    if electrons_energy !== missing
        value = electrons_energy
        setproperty!(electrons, :energy, value; error_on_missing_coordinates = false)
        setproperty!(electrons, :power_inside, cumtrapz(volume, value); error_on_missing_coordinates = false)
    elseif electrons_power_inside !== missing
<<<<<<< HEAD
        cs1d.electrons.power_inside = value = electrons_power_inside
        
        cs1d.electrons.energy = gradient(volume, value)
=======
        value = electrons_power_inside
        setproperty!(electrons, :power_inside, value; error_on_missing_coordinates = false)
        setproperty!(electrons, :energy, gradient(volume, value); error_on_missing_coordinates = false)
>>>>>>> 5e0be709
    else
        setproperty!(electrons, :energy, zero(volume); error_on_missing_coordinates = false)
        setproperty!(electrons, :power_inside, zero(volume); error_on_missing_coordinates = false)
    end
<<<<<<< HEAD
    csglbl.electrons.power = cs1d.electrons.power_inside[end]
=======
    csglbl.electrons.power = electrons.power_inside[end]
>>>>>>> 5e0be709

    if total_ion_energy !== missing
        value = total_ion_energy
        setproperty!(cs1d, :total_ion_energy, value; error_on_missing_coordinates = false)
        setproperty!(cs1d, :total_ion_power_inside, cumtrapz(volume, value); error_on_missing_coordinates = false)
    elseif total_ion_power_inside !== missing
        value = total_ion_power_inside
        setproperty!(cs1d, :total_ion_power_inside, value; error_on_missing_coordinates = false)
        setproperty!(cs1d, :total_ion_energy, gradient(volume, value); error_on_missing_coordinates = false)
    else
        setproperty!(cs1d, :total_ion_energy, zero(volume); error_on_missing_coordinates = false)
        setproperty!(cs1d, :total_ion_power_inside, zero(volume); error_on_missing_coordinates = false)
    end
    csglbl.total_ion_power = cs1d.total_ion_power_inside[end]
    csglbl.power = csglbl.total_ion_power + csglbl.electrons.power

    if electrons_particles !== missing
        value = electrons_particles
        setproperty!(electrons, :particles, value; error_on_missing_coordinates = false)
        setproperty!(electrons, :particles_inside, cumtrapz(volume, value); error_on_missing_coordinates = false)
    elseif electrons_particles_inside !== missing
        value = electrons_particles_inside
        setproperty!(electrons, :particles_inside, value; error_on_missing_coordinates = false)
        setproperty!(electrons, :particles, gradient(volume, value); error_on_missing_coordinates = false)
    else
        setproperty!(electrons, :particles, zero(volume); error_on_missing_coordinates = false)
        setproperty!(electrons, :particles_inside, zero(volume); error_on_missing_coordinates = false)
    end
<<<<<<< HEAD
    csglbl.electrons.particles = cs1d.electrons.particles_inside[end]
=======
    csglbl.electrons.particles = electrons.particles_inside[end]
>>>>>>> 5e0be709

    if j_parallel !== missing
        value = j_parallel
        setproperty!(cs1d, :j_parallel, value; error_on_missing_coordinates = false)
        setproperty!(cs1d, :current_parallel_inside, cumtrapz(area, value); error_on_missing_coordinates = false)
    elseif current_parallel_inside !== missing
        value = current_parallel_inside
        setproperty!(cs1d, :current_parallel_inside, value; error_on_missing_coordinates = false)
        setproperty!(cs1d, :j_parallel, gradient(area, value); error_on_missing_coordinates = false)
    else
        setproperty!(cs1d, :j_parallel, zero(area); error_on_missing_coordinates = false)
        setproperty!(cs1d, :current_parallel_inside, zero(area); error_on_missing_coordinates = false)
    end
    csglbl.current_parallel = cs1d.current_parallel_inside[end]

    if momentum_tor !== missing
        value = momentum_tor
        setproperty!(cs1d, :momentum_tor, value; error_on_missing_coordinates = false)
        setproperty!(cs1d, :torque_tor_inside, cumtrapz(volume, value); error_on_missing_coordinates = false)
    elseif torque_tor_inside !== missing
        value = torque_tor_inside
        setproperty!(cs1d, :torque_tor_inside, value; error_on_missing_coordinates = false)
        setproperty!(cs1d, :momentum_tor, gradient(volume, value); error_on_missing_coordinates = false)
    else
        setproperty!(cs1d, :momentum_tor, zero(volume); error_on_missing_coordinates = false)
        setproperty!(cs1d, :torque_tor_inside, zero(volume); error_on_missing_coordinates = false)
    end
    csglbl.torque_tor = cs1d.torque_tor_inside[end]

    return source
end

@compat public new_source
push!(document[Symbol("Physics sources")], :new_source)

"""
    total_power(
        ps::Union{IMAS.pulse_schedule,IMAS.pulse_schedule__ec,IMAS.pulse_schedule__ic,IMAS.pulse_schedule__lh,IMAS.pulse_schedule__nbi},
        times::AbstractVector{Float64};
        time_smooth::Float64)

Total injected power interpolated on a given time basis
"""
function total_power(
    ps::Union{IMAS.pulse_schedule,IMAS.pulse_schedule__ec,IMAS.pulse_schedule__ic,IMAS.pulse_schedule__lh,IMAS.pulse_schedule__nbi},
    times::AbstractVector{Float64};
    tau_smooth::Float64
)
    datas = zero(times)
    for leaf in leaves(ps)
        if contains(location(leaf.ids), ".power") && hasdata(leaf.ids, leaf.field)
            time = getproperty(coordinates(leaf.ids, leaf.field)[1])
            data = getproperty(leaf.ids, leaf.field)
            sbp_itp = interp1d(time, smooth_beam_power(time, data, tau_smooth))
            @. datas += sbp_itp(times)
        end
    end
    return datas
end

@compat public total_power
push!(document[Symbol("Physics sources")], :total_power)<|MERGE_RESOLUTION|>--- conflicted
+++ resolved
@@ -644,11 +644,7 @@
     source.identifier.name = name
     source.identifier.index = index
     cs1d = resize!(source.profiles_1d)
-<<<<<<< HEAD
-    csglbl  = resize!(source.global_quantities)
-=======
     csglbl = resize!(source.global_quantities)
->>>>>>> 5e0be709
     cs1d.grid.rho_tor_norm = rho
     cs1d.grid.volume = volume
     cs1d.grid.area = area
@@ -660,24 +656,13 @@
         setproperty!(electrons, :energy, value; error_on_missing_coordinates = false)
         setproperty!(electrons, :power_inside, cumtrapz(volume, value); error_on_missing_coordinates = false)
     elseif electrons_power_inside !== missing
-<<<<<<< HEAD
-        cs1d.electrons.power_inside = value = electrons_power_inside
-        
-        cs1d.electrons.energy = gradient(volume, value)
-=======
-        value = electrons_power_inside
         setproperty!(electrons, :power_inside, value; error_on_missing_coordinates = false)
         setproperty!(electrons, :energy, gradient(volume, value); error_on_missing_coordinates = false)
->>>>>>> 5e0be709
     else
         setproperty!(electrons, :energy, zero(volume); error_on_missing_coordinates = false)
         setproperty!(electrons, :power_inside, zero(volume); error_on_missing_coordinates = false)
     end
-<<<<<<< HEAD
-    csglbl.electrons.power = cs1d.electrons.power_inside[end]
-=======
     csglbl.electrons.power = electrons.power_inside[end]
->>>>>>> 5e0be709
 
     if total_ion_energy !== missing
         value = total_ion_energy
@@ -706,11 +691,7 @@
         setproperty!(electrons, :particles, zero(volume); error_on_missing_coordinates = false)
         setproperty!(electrons, :particles_inside, zero(volume); error_on_missing_coordinates = false)
     end
-<<<<<<< HEAD
-    csglbl.electrons.particles = cs1d.electrons.particles_inside[end]
-=======
     csglbl.electrons.particles = electrons.particles_inside[end]
->>>>>>> 5e0be709
 
     if j_parallel !== missing
         value = j_parallel
