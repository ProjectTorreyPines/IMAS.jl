--- conflicted
+++ resolved
@@ -328,12 +328,9 @@
         electrons_energy=α .* (1.0 .- ion_to_electron_fraction),
         total_ion_energy=α .* ion_to_electron_fraction
     )
-<<<<<<< HEAD
-    @ddtime(dd.summary.fusion.power.value = source.profiles_1d[].total_ion_power_inside[end] + source.profiles_1d[].electrons.power_inside[end])
 
     fast_density(dd)
-=======
->>>>>>> fb985882
+    
     return source
 end
 
