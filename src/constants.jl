import PhysicalConstants.CODATA2018 as PCs

"""
Named tuple with physics constants:

    μ_0 = 1.25663706212e-6 [N A^-2]  # Vacuum permeability
    c = 2.99792458e8 [m s^-1]        # Speed of light in vacuum
    ϵ_0 = 8.8541878128e-12 [F m^-1]  # Vacuum permittivity
    k_B = 1.380649e-23 [J K^-1]      # Boltzmann constant
    e = 1.602176634e-19 [C]          # Elementary charge
    m_e = 9.1093837015e-31 [kg]      # Electron mass
    m_p = 1.67262192369e-27 [kg]     # Proton mass
    m_n = 1.67492749804e-27 [kg]     # Neutron mass
    atm = 101325.0 [Pa]              # Standard atmosphere
    m_u = 1.6605390666e-27 [kg]      # Atomic mass constant
    avog = 6.02214076e23 [mol^-1]    # Avogadro constant
    E_α = 3.518e6 [eV]               # Alpha particle energy
    E_n = 14.072e6 [eV]              # Neutron energy
"""
const constants = (
    μ_0=float(Float64, PCs.μ_0).val,
    c=float(Float64, PCs.c_0).val,
    ϵ_0=float(Float64, PCs.ε_0).val,
    k_B=float(Float64, PCs.k_B).val,
    e=float(Float64, PCs.e).val,
    m_e=float(Float64, PCs.m_e).val,
    m_p=float(Float64, PCs.m_p).val,
    m_n=float(Float64, PCs.m_n).val,
    atm=float(Float64, PCs.atm).val,
    m_u=float(Float64, PCs.m_u).val,
    avog=float(Float64, PCs.AvogadroConstant).val,
    E_α=3.518e6,
    E_n=14.072e6
)
<<<<<<< HEAD

const index_2_name__core_transport__model = Dict(
    0 => :unspecified, # Unspecified transport type
    1 => :combined, # Combination of data from available transport models. Representation of the total transport in the system
    2 => :transport_solver, # Output from a transport solver
    3 => :background, # Background transport level, ad-hoc transport model not directly related to a physics model
    4 => :database, # Transport specified by a database entry external to the dynamic evolution of the plasma
    5 => :neoclassical, # Neoclassical
    6 => :anomalous, # Representation of turbulent transport
    19 => :mhd, # Transport arising from MHD frequency modes
    20 => :ntm, # Transport arising from the presence of NTMs
    21 => :sawteeth, # Transport arising from the presence of sawteeth
    22 => :elm_continuous, # Continuous ELM model --- gives the ELM averaged profile
    23 => :elm_resolved, # Time resolved ELM model
    24 => :pedestal, # Transport level to give edge pedestal
    25 => :unknown) #Unknown transport type

function index_2_name(ids::Union{T,IDSvector{T}}) where {T<:IMAS.core_transport__model}
    return index_2_name__core_transport__model
end

const index_2_name__core_sources__source = Dict(
    0 => :unspecified, # Unspecified source type
    1 => :total, # Total source; combines all sources
    2 => :nbi, # Source from Neutral Beam Injection
    3 => :ec, # Sources from electron cyclotron heating and current drive
    4 => :lh, # Sources from lower hybrid heating and current drive
    5 => :ic, # Sources from heating at the ion cyclotron range of frequencies
    6 => :fusion, # Sources from fusion reactions, e.g. alpha particle heating
    7 => :ohmic, # Source from ohmic heating
    8 => :bremsstrahlung, # Source from bremsstrahlung; radiation losses are negative sources
    9 => :synchrotron_radiation, # Source from synchrotron radiation; radiation losses are negative sources
    10 => :line_radiation, # Source from line radiation; radiation losses are negative sources
    11 => :collisional_equipartition, # Collisional equipartition
    12 => :cold_neutrals, # Source of cold neutrals
    13 => :bootstrap_current, # Bootstrap current
    14 => :pellet, # Sources from injection
    100 => :auxiliary, # Source from auxiliary systems, e.g. heating and current drive systems
    101 => :ic_nbi, # A combination of the ic and nbi sources
    102 => :ic_fusion, # A combination of the ic and fusion sources
    103 => :ic_nbi_fusion, # A combination of the ic and fusion sources
    104 => :ec_lh, # A combination of the ec and lh sources
    105 => :ec_ic, # A combination of the ec and ic sources
    106 => :lh_ic, # A combination of the lh and ic sources
    107 => :ec_lh_ic, # A combination of the ec, lh and ic sources
    108 => :gas_puff, # Gas puff
    109 => :killer_gas_puff, # Killer gas puff
    200 => :radiation, # Total radiation source; radiation losses are negative sources
    201 => :cyclotron_radiation, # Source from cyclotron radiation; radiation losses are negative sources
    202 => :cyclotron_synchrotron_radiation, # Source from combined cyclotron and synchrotron radiation; radiation losses are negative sources
    203 => :impurity_radiation, # Line radiation and Bremsstrahlung source; radiation losses are negative sources.
    303 => :particles_to_wall, # Particle pumping by the wall; negative source for plasma and positive source for the wall
    304 => :particles_to_pump, # Particle pumping by external pump; negative source for plasma and positive source for the pump
    305 => :charge_exchange, # Source from charge exchange. Charge exchange losses are negative sources
    400 => :transport, # Source term related to transport processes
    401 => :neoclassical, # Source term related to neoclassical processes
    402 => :equipartition, # Equipartition due to collisions and turbulence
    403 => :turbulent_equipartition, # Turbulent equipartition
    409 => :time_derivative, # Source based on d/dt term in transport equations
    501 => :runaways, # Source from run-away processes; includes both electron and ion run-away
    601 => :ionisation, # Source from ionisation processes (not accounting for charge exchange)
    602 => :recombination, # Source from recombination processes (not accounting for charge exchange)
    603 => :excitation, # Source from excitation processes
    801 => :database, # Source from database entry
    802 => :gaussian) #Artificial source with a gaussian profile

function index_2_name(ids::Union{T,IDSvector{T}}) where {T<:core_sources__source}
    return index_2_name__core_sources__source
end

const index_2_name__pellets__launcher___shape__type = Dict(
    1 => :spherical,
    2 => :cylindrical,
    3 => :rectangular)

function index_2_name(ids::Union{T,IDSvector{T}}) where {T<:pellets__launcher___shape}
    return index_2_name__pellets__launcher___shape__type
end

function index_2_name(ids::Union{T,IDSvector{T}}) where {T<:pellets__launcher___shape__type}
    return index_2_name__pellets__launcher___shape__type
end

const index_2_name__stability__collection = Dict(
    1 => :default_limits,
    11 => :beta_limits, # Run all beta limits
    12 => :current_limits, # Run all current limits
    13 => :density_limits #Run all density limits
)

function index_2_name(ids::Union{T,IDSvector{T}}) where {T<:IMAS.stability__collection}
    return index_2_name__stability__collection
end

const index_2_name__stability__model = Dict(
    # 100s: Beta Limit Models
    101 => :beta_troyon_1984, # Beta limit defined by `F Troyon et al 1984 Plasma Phys. Control. Fusion 26 209`
    102 => :beta_troyon_1985,
    103 => :beta_tuda_1985,
    104 => :beta_bernard_1983,
    105 => :beta_model_105,
    # 200s: Current Limit Models
    201 => :q95_gt_2, # q(@rho=0.95) > 2.
    202 => :q08_gt_2, # q(@rho=0.8) > 2.
    # 300s: Density Limit Models
    301 => :gw_density, # Density limit defined by Greenwald fraction
    302 => :edge_collisionality,
    # 400s: Shaping Limit Models
    401 => :κ_controllability,
    # 900s: Stability Codes
    999 => :unknown) #Unknown model type

function index_2_name(ids::Union{T,IDSvector{T}}) where {T<:IMAS.stability__model}
    return index_2_name__stability__model
end

const index_2_name__equilibrium__time_slice___profiles_2d___grid_type = Dict(
    1 => :rectangular, # Cylindrical R,Z ala eqdsk (R=dim1, Z=dim2). In this case the position arrays should not be filled since they are redundant with grid/dim1 and dim2.
    2 => :inverse, # Rhopolar_polar 2D polar coordinates (rho=dim1, theta=dim2) with magnetic axis as centre of grid; theta and values following the COCOS=11 convention; the polar angle is theta=atan2(z-zaxis,r-raxis)
    11 => :inverse_psi_straight_field_line, # Flux surface type with psi as radial label (dim1) and the straight-field line poloidal angle (mod(index,10)=1) (dim2); could be non-equidistant; magnetic axis as centre of grid; following the COCOS=11 convention
    12 => :inverse_psi_equal_arc, # Flux surface type with psi as radial label (dim1) and the equal arc poloidal angle (mod(index,10)=2) (dim2)
    13 => :inverse_psi_polar, # Flux surface type with psi as radial label (dim1) and the polar poloidal angle (mod(index,10)=3) (dim2); could be non-equidistant
    14 => :inverse_psi_straight_field_line_fourier, # Flux surface type with psi as radial label (dim1) and Fourier modes in the straight-field line poloidal angle (mod(index,10)=4) (dim2), could be non-equidistant; magnetic axis as centre of grid; following the COCOS=11 convention
    15 => :inverse_psi_equal_arc_fourier, # Flux surface type with psi as radial label (dim1) and Fourier modes in the equal arc poloidal angle (mod(index,10)=5) (dim2)
    16 => :inverse_psi_polar_fourier, # Flux surface type with psi as radial label (dim1) and Fourier modes in the polar poloidal angle (mod(index,10)=6) (dim2); could be non-equidistant
    21 => :inverse_rhopolnorm_straight_field_line, # Flux surface type with radial label sqrt[(psi-psi_axis)/(psi_edge-psi_axis)] (dim1) and the straight-field line poloidal angle (dim2)
    22 => :inverse_rhopolnorm_equal_arc, # Flux surface type with radial label sqrt[(psi-psi_axis)/(psi_edge-psi_axis)] (dim1) and the equal arc poloidal angle (dim2)
    23 => :inverse_rhopolnorm_polar, # Flux surface type with radial label sqrt[(psi-psi_axis)/(psi_edge-psi_axis)] (dim1) and the polar poloidal angle (dim2)
    24 => :inverse_rhopolnorm_straight_field_line_fourier, # Flux surface type with radial label sqrt[(psi-psi_axis)/(psi_edge-psi_axis)] (dim1) and Fourier modes in the straight-field line poloidal angle (dim2)
    25 => :inverse_rhopolnorm_equal_arc_fourier, # Flux surface type with radial label sqrt[(psi-psi_axis)/(psi_edge-psi_axis)] (dim1) and Fourier modes in the equal arc poloidal angle (dim2)
    26 => :inverse_rhopolnorm_polar_fourier, # Flux surface type with radial label sqrt[(psi-psi_axis)/(psi_edge-psi_axis)] (dim1) and Fourier modes in the polar poloidal angle (dim2)
    31 => :inverse_rhotornorm_straight_field_line, # Flux surface type with radial label sqrt[Phi/Phi_edge] (dim1) and the straight-field line poloidal angle (dim2)
    32 => :inverse_rhotornorm_equal_arc, # Flux surface type with radial label sqrt[Phi/Phi_edge] (dim1) and the equal arc poloidal angle (dim2)
    33 => :inverse_rhotornorm_polar, # Flux surface type with radial label sqrt[Phi/Phi_edge] (dim1) and the polar poloidal angle (dim2)
    34 => :inverse_rhotornorm_straight_field_line_fourier, # Flux surface type with radial label sqrt[Phi/Phi_edge] (dim1) and Fourier modes in the straight-field line poloidal angle (dim2)
    35 => :inverse_rhotornorm_equal_arc_fourier, # Flux surface type with radial label sqrt[Phi/Phi_edge] (dim1) and Fourier modes in the equal arc poloidal angle (dim2)
    36 => :inverse_rhotornorm_polar_fourier, # Flux surface type with radial label sqrt[Phi/Phi_edge] (dim1) and Fourier modes in the polar poloidal angle (dim2)
    41 => :inverse_rhopol_straight_field_line, # Flux surface type with radial label sqrt[psi-psi_axis] (dim1) and the straight-field line poloidal angle (dim2)
    42 => :inverse_rhopol_equal_arc, # Flux surface type with radial label sqrt[psi-psi_axis] (dim1) and the equal arc poloidal angle (dim2)
    43 => :inverse_rhopol_polar, # Flux surface type with radial label sqrt[psi-psi_axis] (dim1) and the polar poloidal angle (dim2)
    44 => :inverse_rhopol_straight_field_line_fourier, # Flux surface type with radial label sqrt[psi-psi_axis] (dim1) and Fourier modes in the straight-field line poloidal angle (dim2)
    45 => :inverse_rhopol_equal_arc_fourier, # Flux surface type with radial label sqrt[psi-psi_axis] (dim1) and Fourier modes in the equal arc poloidal angle (dim2)
    46 => :inverse_rhopol_polar_fourier, # Flux surface type with radial label sqrt[psi-psi_axis] (dim1) and Fourier modes in the polar poloidal angle (dim2)
    51 => :inverse_rhotor_straight_field_line, # Flux surface type with radial label sqrt[Phi/pi/B0] (dim1), Phi being toroidal flux, and the straight-field line poloidal angle (dim2)
    52 => :inverse_rhotor_equal_arc, # Flux surface type with radial label sqrt[Phi/pi/B0] (dim1), Phi being toroidal flux, and the equal arc poloidal angle (dim2)
    53 => :inverse_rhotor_polar, # Flux surface type with radial label sqrt[Phi/pi/B0] (dim1), Phi being toroidal flux, and the polar poloidal angle (dim2)
    54 => :inverse_rhotor_straight_field_line_fourier, # Flux surface type with radial label sqrt[Phi/pi/B0] (dim1), Phi being toroidal flux, and Fourier modes in the straight-field line poloidal angle (dim2)
    55 => :inverse_rhotor_equal_arc_fourier, # Flux surface type with radial label sqrt[Phi/pi/B0] (dim1), Phi being toroidal flux, and Fourier modes in the equal arc poloidal angle (dim2)
    56 => :inverse_rhotor_polar_fourier, # Flux surface type with radial label sqrt[Phi/pi/B0] (dim1), Phi being toroidal flux, and Fourier modes in the polar poloidal angle (dim2)
    57 => :inverse_rhotor_mxh, # Flux surface type with radial label sqrt[Phi/pi/B0] (dim1), Phi being toroidal flux, and MXH coefficients R0, Z0, ϵ, κ, c0, c[...], s[...] describing each flux surface (dim2)
    91 => :irregular_rz_na) # Irregular grid, thus give list of vertices in dim1(1:ndim1), dim2(1:ndim1) and then all fields are on values(1:ndim1,1)

function index_2_name(ids::Union{T,IDSvector{T}}) where {T<:IMAS.equilibrium__time_slice___profiles_2d}
    return index_2_name__equilibrium__time_slice___profiles_2d___grid_type
end

const index_2_name__pf_active__coil___function = Dict(
    0 => :flux, # Generate flux (drive toroidal current)
    1 => :shaping, # Generate magnetic field for shaping
    2 => :vertical) # Generate magnetic field for vertical force balance

function index_2_name(ids::Union{T,IDSvector{T}}) where {T<:IMAS.pf_active__coil___function}
    return index_2_name__pf_active__coil___function
end

function index_2_name(ids::Union{T,IDSvector{T}}) where {T<:IMAS.pf_active__coil}
    return index_2_name__pf_active__coil___function
end

const index_2_name__pf_active__coil___element___geometry__geometry_type = Dict(
    1 => :outline,
    2 => :rectangle,
    3 => :oblique,
    4 => :arcs_of_circle,
    5 => :annulus,
    6 => :thick_line)

function index_2_name(ids::Union{T,IDSvector{T}}) where {T<:IMAS.pf_active__coil___element___geometry}
    return index_2_name__pf_active__coil___element___geometry__geometry_type
end

const index_2_name__pf_passive__loop___element___geometry__geometry_type = Dict(
    1 => :outline,
    2 => :rectangle,
    3 => :oblique,
    4 => :arcs_of_circle,
    5 => :annulus,
    6 => :thick_line)

function index_2_name(ids::Union{T,IDSvector{T}}) where {T<:IMAS.pf_passive__loop___element___geometry}
    return index_2_name__pf_passive__loop___element___geometry__geometry_type
end

const index_2_name__balance_of_plant__power_electric_plant_operation =
    Dict((k - 1) => item for (k, item) in enumerate((:total, :HCD, :plant, :cryostat, :tritium_handling, :pumping, :pf_active)))

function index_2_name(ids::Union{T,IDSvector{T}}) where {T<:balance_of_plant__power_electric_plant_operation__system}
    return index_2_name__balance_of_plant__power_electric_plant_operation
end

# ============= #

"""
    identifier_index(@nospecialize(ids::IDS); error_on_missing::Bool=true)

Return ids.identifier.index`
"""
function identifier_index(@nospecialize(ids::IDS); error_on_missing::Bool=true)
    if :identifier in fieldnames(typeof(ids))
        if hasdata(ids.identifier, :index) || error_on_missing
            return ids.identifier.index
        else
            return nothing
        end
    elseif :grid_type in fieldnames(typeof(ids))
        if hasdata(ids.grid_type, :index) || error_on_missing
            return ids.grid_type.index
        else
            return nothing
        end
    elseif :type in fieldnames(typeof(ids))
        if hasdata(ids.type, :index) || error_on_missing
            return ids.type.index
        else
            return nothing
        end
    elseif :geometry_type in fieldnames(typeof(ids))
        if hasdata(ids, :geometry_type) || error_on_missing
            return ids.geometry_type
        else
            return nothing
        end
    elseif :index in fieldnames(typeof(ids))
        if hasdata(ids, :index) || error_on_missing
            return ids.index
        else
            return nothing
        end
    else
        error("$(ulocation(ids)) does not have a `.index` field")
    end
end

function identifier_index(@nospecialize(ids::IDS), default::Int)
    index = identifier_index(ids; error_on_missing=false)
    if index === nothing
        return default
    else
        return index
    end
end

"""
    identifier_name(@nospecialize(ids::IDS); error_on_missing::Bool=true)

Return name (Symbol) based on `index` of `index_2_name(ids)`
"""
function identifier_name(@nospecialize(ids::IDS); error_on_missing::Bool=true)
    index = identifier_index(ids; error_on_missing)
    if index === nothing
        return nothing
    end
    name = get(index_2_name(ids), index, nothing)
    if name === nothing
        error("`$(repr(identifier_name))` is not a known identifier for dd.$(fs2u(eltype(ids))). Possible options are $(collect(values(index_2_name(ids))))")
    end
    return name
end

function identifier_name(@nospecialize(ids::IDS), default::Symbol)
    name = identifier_name(ids; error_on_missing=false)
    if name === nothing
        return default
    else
        return name
    end
end

"""
    name_2_index(@nospecialize(ids::Union{IDS,IDSvector}))

Return dict of name to IMAS indentifier.index
"""
function name_2_index(@nospecialize(ids::Union{IDS,IDSvector}))
    return Dict(v => k for (k, v) in index_2_name(ids))
end

"""
    findfirst(identifier_name::Symbol, @nospecialize(ids::IDSvector))

Return item from IDSvector based on `index` of `index_2_name(ids)`
"""
function Base.findfirst(identifier_name::Symbol, @nospecialize(ids::IDSvector))
    i = get(name_2_index(ids), identifier_name, nothing)
    if i === nothing
        error("`$(repr(identifier_name))` is not a known identifier for dd.$(fs2u(eltype(ids))). Possible options are $(collect(values(index_2_name(ids))))")
    end
    index = findfirst(i, ids)
    if index === nothing
        return nothing
    else
        return ids[index]
    end
end

function Base.findfirst(i::Int, @nospecialize(ids::IDSvector))
    return findfirst(idx -> identifier_index(idx) == i, ids)
end

"""
    findall(identifier_name::Symbol, @nospecialize(ids::IDSvector))

Return items from IDSvector based on `index` of `index_2_name(ids)`
"""
function Base.findall(identifier_name::Symbol, @nospecialize(ids::IDSvector))
    i = get(name_2_index(ids), identifier_name, nothing)
    if i === nothing
        error("`$(repr(identifier_name))` is not a known identifier for dd.$(fs2u(eltype(ids))). Possible options are $(collect(values(index_2_name(ids))))")
    end
    indexes = findall(i, ids)
    if indexes === nothing
        return nothing
    else
        return (ids[index] for index in indexes)
    end
end

function Base.findall(i::Int, @nospecialize(ids::IDSvector))
    return findall(idx -> identifier_index(idx) == i, ids)
end

"""
    resize!(
        @nospecialize(ids::IDSvector{T}),
        identifier_name::Symbol,
        conditions::Pair{String}...;
        wipe::Bool=true,
        error_multiple_matches::Bool=true
    )::T where {T<:IDSvectorElement}

Resize ids if `identifier_name` is not found based on `index` of `index_2_name(ids)` and a set of conditions are not met.

If wipe=true and an entry matching the condition is found, then the content of the matching IDS is emptied.

Either way, the IDS is populated with the conditions.

NOTE: `error_multiple_matches` will delete all extra entries matching the conditions.

Returns the selected IDS
"""
function Base.resize!(
    @nospecialize(ids::IDSvector{T}),
    identifier_name::Symbol,
    conditions::Pair{String}...;
    wipe::Bool=true,
    error_multiple_matches::Bool=true
)::T where {T<:IDSvectorElement}
    i = get(name_2_index(ids), identifier_name, nothing)
    if i === nothing
        error("`$(repr(identifier_name))` is not a known identifier for dd.$(fs2u(eltype(ids))). Possible options are $(collect(values(index_2_name(ids))))")
    elseif :grid_type in fieldnames(eltype(ids))
        return resize!(ids, "grid_type.index" => i, conditions...; wipe, error_multiple_matches)
    elseif :type in fieldnames(eltype(ids))
        return resize!(ids, "type.index" => i, conditions...; wipe, error_multiple_matches)
    elseif :geometry_type in fieldnames(eltype(ids))
        return resize!(ids, "geometry_type" => i, conditions...; wipe, error_multiple_matches)
    elseif :identifier in fieldnames(eltype(ids))
        return resize!(ids, "identifier.index" => i, conditions...; wipe, error_multiple_matches)
    else
        return resize!(ids, "index" => i, conditions...; wipe, error_multiple_matches)
    end
end

"""
    deleteat!(@nospecialize(ids::T), identifier_name::Symbol, conditions::Pair{String}...)::T where {T<:IDSvector}

Deletes all entries that match based on `index` of `index_2_name(ids)`
"""
function Base.deleteat!(@nospecialize(ids::T), identifier_name::Symbol, conditions::Pair{String}...)::T where {T<:IDSvector}
    i = get(name_2_index(ids), identifier_name, nothing)
    if i === nothing
        error("`$(repr(identifier_name))` is not a known identifier for dd.$(fs2u(eltype(ids))). Possible options are $(collect(values(index_2_name(ids))))")
    elseif :grid_type in fieldnames(eltype(ids))
        return deleteat!(ids, "grid_type.index" => i, conditions...)
    elseif :type in fieldnames(eltype(ids))
        return deleteat!(ids, "type.index" => i, conditions...)
    elseif :geometry_type in fieldnames(eltype(ids))
        return deleteat!(ids, "geometry_type" => i, conditions...)
    elseif :identifier in fieldnames(eltype(ids))
        return deleteat!(ids, "identifier.index" => i, conditions...)
    else
        return deleteat!(ids, "index" => i, conditions...)
    end
end

function Base.getindex(ids::IDSvector, identifier_name::Symbol)
    i = get(name_2_index(ids), identifier_name, nothing)
    if i === nothing
        error("`$(repr(identifier_name))` is not a known identifier for dd.$(fs2u(eltype(ids))). Possible options are $(collect(values(index_2_name(ids))))")
    end
    indexes = findall(i, ids)
    if indexes === nothing
        return nothing
    elseif length(indexes) > 1
        error("`$(repr(identifier_name))` returned more than one element from the the `dd.$(location(ids))` vector: $indexes")
    else
        return ids[indexes[1]]
    end
end
=======
>>>>>>> 6d354ada
<|MERGE_RESOLUTION|>--- conflicted
+++ resolved
@@ -32,415 +32,3 @@
     E_α=3.518e6,
     E_n=14.072e6
 )
-<<<<<<< HEAD
-
-const index_2_name__core_transport__model = Dict(
-    0 => :unspecified, # Unspecified transport type
-    1 => :combined, # Combination of data from available transport models. Representation of the total transport in the system
-    2 => :transport_solver, # Output from a transport solver
-    3 => :background, # Background transport level, ad-hoc transport model not directly related to a physics model
-    4 => :database, # Transport specified by a database entry external to the dynamic evolution of the plasma
-    5 => :neoclassical, # Neoclassical
-    6 => :anomalous, # Representation of turbulent transport
-    19 => :mhd, # Transport arising from MHD frequency modes
-    20 => :ntm, # Transport arising from the presence of NTMs
-    21 => :sawteeth, # Transport arising from the presence of sawteeth
-    22 => :elm_continuous, # Continuous ELM model --- gives the ELM averaged profile
-    23 => :elm_resolved, # Time resolved ELM model
-    24 => :pedestal, # Transport level to give edge pedestal
-    25 => :unknown) #Unknown transport type
-
-function index_2_name(ids::Union{T,IDSvector{T}}) where {T<:IMAS.core_transport__model}
-    return index_2_name__core_transport__model
-end
-
-const index_2_name__core_sources__source = Dict(
-    0 => :unspecified, # Unspecified source type
-    1 => :total, # Total source; combines all sources
-    2 => :nbi, # Source from Neutral Beam Injection
-    3 => :ec, # Sources from electron cyclotron heating and current drive
-    4 => :lh, # Sources from lower hybrid heating and current drive
-    5 => :ic, # Sources from heating at the ion cyclotron range of frequencies
-    6 => :fusion, # Sources from fusion reactions, e.g. alpha particle heating
-    7 => :ohmic, # Source from ohmic heating
-    8 => :bremsstrahlung, # Source from bremsstrahlung; radiation losses are negative sources
-    9 => :synchrotron_radiation, # Source from synchrotron radiation; radiation losses are negative sources
-    10 => :line_radiation, # Source from line radiation; radiation losses are negative sources
-    11 => :collisional_equipartition, # Collisional equipartition
-    12 => :cold_neutrals, # Source of cold neutrals
-    13 => :bootstrap_current, # Bootstrap current
-    14 => :pellet, # Sources from injection
-    100 => :auxiliary, # Source from auxiliary systems, e.g. heating and current drive systems
-    101 => :ic_nbi, # A combination of the ic and nbi sources
-    102 => :ic_fusion, # A combination of the ic and fusion sources
-    103 => :ic_nbi_fusion, # A combination of the ic and fusion sources
-    104 => :ec_lh, # A combination of the ec and lh sources
-    105 => :ec_ic, # A combination of the ec and ic sources
-    106 => :lh_ic, # A combination of the lh and ic sources
-    107 => :ec_lh_ic, # A combination of the ec, lh and ic sources
-    108 => :gas_puff, # Gas puff
-    109 => :killer_gas_puff, # Killer gas puff
-    200 => :radiation, # Total radiation source; radiation losses are negative sources
-    201 => :cyclotron_radiation, # Source from cyclotron radiation; radiation losses are negative sources
-    202 => :cyclotron_synchrotron_radiation, # Source from combined cyclotron and synchrotron radiation; radiation losses are negative sources
-    203 => :impurity_radiation, # Line radiation and Bremsstrahlung source; radiation losses are negative sources.
-    303 => :particles_to_wall, # Particle pumping by the wall; negative source for plasma and positive source for the wall
-    304 => :particles_to_pump, # Particle pumping by external pump; negative source for plasma and positive source for the pump
-    305 => :charge_exchange, # Source from charge exchange. Charge exchange losses are negative sources
-    400 => :transport, # Source term related to transport processes
-    401 => :neoclassical, # Source term related to neoclassical processes
-    402 => :equipartition, # Equipartition due to collisions and turbulence
-    403 => :turbulent_equipartition, # Turbulent equipartition
-    409 => :time_derivative, # Source based on d/dt term in transport equations
-    501 => :runaways, # Source from run-away processes; includes both electron and ion run-away
-    601 => :ionisation, # Source from ionisation processes (not accounting for charge exchange)
-    602 => :recombination, # Source from recombination processes (not accounting for charge exchange)
-    603 => :excitation, # Source from excitation processes
-    801 => :database, # Source from database entry
-    802 => :gaussian) #Artificial source with a gaussian profile
-
-function index_2_name(ids::Union{T,IDSvector{T}}) where {T<:core_sources__source}
-    return index_2_name__core_sources__source
-end
-
-const index_2_name__pellets__launcher___shape__type = Dict(
-    1 => :spherical,
-    2 => :cylindrical,
-    3 => :rectangular)
-
-function index_2_name(ids::Union{T,IDSvector{T}}) where {T<:pellets__launcher___shape}
-    return index_2_name__pellets__launcher___shape__type
-end
-
-function index_2_name(ids::Union{T,IDSvector{T}}) where {T<:pellets__launcher___shape__type}
-    return index_2_name__pellets__launcher___shape__type
-end
-
-const index_2_name__stability__collection = Dict(
-    1 => :default_limits,
-    11 => :beta_limits, # Run all beta limits
-    12 => :current_limits, # Run all current limits
-    13 => :density_limits #Run all density limits
-)
-
-function index_2_name(ids::Union{T,IDSvector{T}}) where {T<:IMAS.stability__collection}
-    return index_2_name__stability__collection
-end
-
-const index_2_name__stability__model = Dict(
-    # 100s: Beta Limit Models
-    101 => :beta_troyon_1984, # Beta limit defined by `F Troyon et al 1984 Plasma Phys. Control. Fusion 26 209`
-    102 => :beta_troyon_1985,
-    103 => :beta_tuda_1985,
-    104 => :beta_bernard_1983,
-    105 => :beta_model_105,
-    # 200s: Current Limit Models
-    201 => :q95_gt_2, # q(@rho=0.95) > 2.
-    202 => :q08_gt_2, # q(@rho=0.8) > 2.
-    # 300s: Density Limit Models
-    301 => :gw_density, # Density limit defined by Greenwald fraction
-    302 => :edge_collisionality,
-    # 400s: Shaping Limit Models
-    401 => :κ_controllability,
-    # 900s: Stability Codes
-    999 => :unknown) #Unknown model type
-
-function index_2_name(ids::Union{T,IDSvector{T}}) where {T<:IMAS.stability__model}
-    return index_2_name__stability__model
-end
-
-const index_2_name__equilibrium__time_slice___profiles_2d___grid_type = Dict(
-    1 => :rectangular, # Cylindrical R,Z ala eqdsk (R=dim1, Z=dim2). In this case the position arrays should not be filled since they are redundant with grid/dim1 and dim2.
-    2 => :inverse, # Rhopolar_polar 2D polar coordinates (rho=dim1, theta=dim2) with magnetic axis as centre of grid; theta and values following the COCOS=11 convention; the polar angle is theta=atan2(z-zaxis,r-raxis)
-    11 => :inverse_psi_straight_field_line, # Flux surface type with psi as radial label (dim1) and the straight-field line poloidal angle (mod(index,10)=1) (dim2); could be non-equidistant; magnetic axis as centre of grid; following the COCOS=11 convention
-    12 => :inverse_psi_equal_arc, # Flux surface type with psi as radial label (dim1) and the equal arc poloidal angle (mod(index,10)=2) (dim2)
-    13 => :inverse_psi_polar, # Flux surface type with psi as radial label (dim1) and the polar poloidal angle (mod(index,10)=3) (dim2); could be non-equidistant
-    14 => :inverse_psi_straight_field_line_fourier, # Flux surface type with psi as radial label (dim1) and Fourier modes in the straight-field line poloidal angle (mod(index,10)=4) (dim2), could be non-equidistant; magnetic axis as centre of grid; following the COCOS=11 convention
-    15 => :inverse_psi_equal_arc_fourier, # Flux surface type with psi as radial label (dim1) and Fourier modes in the equal arc poloidal angle (mod(index,10)=5) (dim2)
-    16 => :inverse_psi_polar_fourier, # Flux surface type with psi as radial label (dim1) and Fourier modes in the polar poloidal angle (mod(index,10)=6) (dim2); could be non-equidistant
-    21 => :inverse_rhopolnorm_straight_field_line, # Flux surface type with radial label sqrt[(psi-psi_axis)/(psi_edge-psi_axis)] (dim1) and the straight-field line poloidal angle (dim2)
-    22 => :inverse_rhopolnorm_equal_arc, # Flux surface type with radial label sqrt[(psi-psi_axis)/(psi_edge-psi_axis)] (dim1) and the equal arc poloidal angle (dim2)
-    23 => :inverse_rhopolnorm_polar, # Flux surface type with radial label sqrt[(psi-psi_axis)/(psi_edge-psi_axis)] (dim1) and the polar poloidal angle (dim2)
-    24 => :inverse_rhopolnorm_straight_field_line_fourier, # Flux surface type with radial label sqrt[(psi-psi_axis)/(psi_edge-psi_axis)] (dim1) and Fourier modes in the straight-field line poloidal angle (dim2)
-    25 => :inverse_rhopolnorm_equal_arc_fourier, # Flux surface type with radial label sqrt[(psi-psi_axis)/(psi_edge-psi_axis)] (dim1) and Fourier modes in the equal arc poloidal angle (dim2)
-    26 => :inverse_rhopolnorm_polar_fourier, # Flux surface type with radial label sqrt[(psi-psi_axis)/(psi_edge-psi_axis)] (dim1) and Fourier modes in the polar poloidal angle (dim2)
-    31 => :inverse_rhotornorm_straight_field_line, # Flux surface type with radial label sqrt[Phi/Phi_edge] (dim1) and the straight-field line poloidal angle (dim2)
-    32 => :inverse_rhotornorm_equal_arc, # Flux surface type with radial label sqrt[Phi/Phi_edge] (dim1) and the equal arc poloidal angle (dim2)
-    33 => :inverse_rhotornorm_polar, # Flux surface type with radial label sqrt[Phi/Phi_edge] (dim1) and the polar poloidal angle (dim2)
-    34 => :inverse_rhotornorm_straight_field_line_fourier, # Flux surface type with radial label sqrt[Phi/Phi_edge] (dim1) and Fourier modes in the straight-field line poloidal angle (dim2)
-    35 => :inverse_rhotornorm_equal_arc_fourier, # Flux surface type with radial label sqrt[Phi/Phi_edge] (dim1) and Fourier modes in the equal arc poloidal angle (dim2)
-    36 => :inverse_rhotornorm_polar_fourier, # Flux surface type with radial label sqrt[Phi/Phi_edge] (dim1) and Fourier modes in the polar poloidal angle (dim2)
-    41 => :inverse_rhopol_straight_field_line, # Flux surface type with radial label sqrt[psi-psi_axis] (dim1) and the straight-field line poloidal angle (dim2)
-    42 => :inverse_rhopol_equal_arc, # Flux surface type with radial label sqrt[psi-psi_axis] (dim1) and the equal arc poloidal angle (dim2)
-    43 => :inverse_rhopol_polar, # Flux surface type with radial label sqrt[psi-psi_axis] (dim1) and the polar poloidal angle (dim2)
-    44 => :inverse_rhopol_straight_field_line_fourier, # Flux surface type with radial label sqrt[psi-psi_axis] (dim1) and Fourier modes in the straight-field line poloidal angle (dim2)
-    45 => :inverse_rhopol_equal_arc_fourier, # Flux surface type with radial label sqrt[psi-psi_axis] (dim1) and Fourier modes in the equal arc poloidal angle (dim2)
-    46 => :inverse_rhopol_polar_fourier, # Flux surface type with radial label sqrt[psi-psi_axis] (dim1) and Fourier modes in the polar poloidal angle (dim2)
-    51 => :inverse_rhotor_straight_field_line, # Flux surface type with radial label sqrt[Phi/pi/B0] (dim1), Phi being toroidal flux, and the straight-field line poloidal angle (dim2)
-    52 => :inverse_rhotor_equal_arc, # Flux surface type with radial label sqrt[Phi/pi/B0] (dim1), Phi being toroidal flux, and the equal arc poloidal angle (dim2)
-    53 => :inverse_rhotor_polar, # Flux surface type with radial label sqrt[Phi/pi/B0] (dim1), Phi being toroidal flux, and the polar poloidal angle (dim2)
-    54 => :inverse_rhotor_straight_field_line_fourier, # Flux surface type with radial label sqrt[Phi/pi/B0] (dim1), Phi being toroidal flux, and Fourier modes in the straight-field line poloidal angle (dim2)
-    55 => :inverse_rhotor_equal_arc_fourier, # Flux surface type with radial label sqrt[Phi/pi/B0] (dim1), Phi being toroidal flux, and Fourier modes in the equal arc poloidal angle (dim2)
-    56 => :inverse_rhotor_polar_fourier, # Flux surface type with radial label sqrt[Phi/pi/B0] (dim1), Phi being toroidal flux, and Fourier modes in the polar poloidal angle (dim2)
-    57 => :inverse_rhotor_mxh, # Flux surface type with radial label sqrt[Phi/pi/B0] (dim1), Phi being toroidal flux, and MXH coefficients R0, Z0, ϵ, κ, c0, c[...], s[...] describing each flux surface (dim2)
-    91 => :irregular_rz_na) # Irregular grid, thus give list of vertices in dim1(1:ndim1), dim2(1:ndim1) and then all fields are on values(1:ndim1,1)
-
-function index_2_name(ids::Union{T,IDSvector{T}}) where {T<:IMAS.equilibrium__time_slice___profiles_2d}
-    return index_2_name__equilibrium__time_slice___profiles_2d___grid_type
-end
-
-const index_2_name__pf_active__coil___function = Dict(
-    0 => :flux, # Generate flux (drive toroidal current)
-    1 => :shaping, # Generate magnetic field for shaping
-    2 => :vertical) # Generate magnetic field for vertical force balance
-
-function index_2_name(ids::Union{T,IDSvector{T}}) where {T<:IMAS.pf_active__coil___function}
-    return index_2_name__pf_active__coil___function
-end
-
-function index_2_name(ids::Union{T,IDSvector{T}}) where {T<:IMAS.pf_active__coil}
-    return index_2_name__pf_active__coil___function
-end
-
-const index_2_name__pf_active__coil___element___geometry__geometry_type = Dict(
-    1 => :outline,
-    2 => :rectangle,
-    3 => :oblique,
-    4 => :arcs_of_circle,
-    5 => :annulus,
-    6 => :thick_line)
-
-function index_2_name(ids::Union{T,IDSvector{T}}) where {T<:IMAS.pf_active__coil___element___geometry}
-    return index_2_name__pf_active__coil___element___geometry__geometry_type
-end
-
-const index_2_name__pf_passive__loop___element___geometry__geometry_type = Dict(
-    1 => :outline,
-    2 => :rectangle,
-    3 => :oblique,
-    4 => :arcs_of_circle,
-    5 => :annulus,
-    6 => :thick_line)
-
-function index_2_name(ids::Union{T,IDSvector{T}}) where {T<:IMAS.pf_passive__loop___element___geometry}
-    return index_2_name__pf_passive__loop___element___geometry__geometry_type
-end
-
-const index_2_name__balance_of_plant__power_electric_plant_operation =
-    Dict((k - 1) => item for (k, item) in enumerate((:total, :HCD, :plant, :cryostat, :tritium_handling, :pumping, :pf_active)))
-
-function index_2_name(ids::Union{T,IDSvector{T}}) where {T<:balance_of_plant__power_electric_plant_operation__system}
-    return index_2_name__balance_of_plant__power_electric_plant_operation
-end
-
-# ============= #
-
-"""
-    identifier_index(@nospecialize(ids::IDS); error_on_missing::Bool=true)
-
-Return ids.identifier.index`
-"""
-function identifier_index(@nospecialize(ids::IDS); error_on_missing::Bool=true)
-    if :identifier in fieldnames(typeof(ids))
-        if hasdata(ids.identifier, :index) || error_on_missing
-            return ids.identifier.index
-        else
-            return nothing
-        end
-    elseif :grid_type in fieldnames(typeof(ids))
-        if hasdata(ids.grid_type, :index) || error_on_missing
-            return ids.grid_type.index
-        else
-            return nothing
-        end
-    elseif :type in fieldnames(typeof(ids))
-        if hasdata(ids.type, :index) || error_on_missing
-            return ids.type.index
-        else
-            return nothing
-        end
-    elseif :geometry_type in fieldnames(typeof(ids))
-        if hasdata(ids, :geometry_type) || error_on_missing
-            return ids.geometry_type
-        else
-            return nothing
-        end
-    elseif :index in fieldnames(typeof(ids))
-        if hasdata(ids, :index) || error_on_missing
-            return ids.index
-        else
-            return nothing
-        end
-    else
-        error("$(ulocation(ids)) does not have a `.index` field")
-    end
-end
-
-function identifier_index(@nospecialize(ids::IDS), default::Int)
-    index = identifier_index(ids; error_on_missing=false)
-    if index === nothing
-        return default
-    else
-        return index
-    end
-end
-
-"""
-    identifier_name(@nospecialize(ids::IDS); error_on_missing::Bool=true)
-
-Return name (Symbol) based on `index` of `index_2_name(ids)`
-"""
-function identifier_name(@nospecialize(ids::IDS); error_on_missing::Bool=true)
-    index = identifier_index(ids; error_on_missing)
-    if index === nothing
-        return nothing
-    end
-    name = get(index_2_name(ids), index, nothing)
-    if name === nothing
-        error("`$(repr(identifier_name))` is not a known identifier for dd.$(fs2u(eltype(ids))). Possible options are $(collect(values(index_2_name(ids))))")
-    end
-    return name
-end
-
-function identifier_name(@nospecialize(ids::IDS), default::Symbol)
-    name = identifier_name(ids; error_on_missing=false)
-    if name === nothing
-        return default
-    else
-        return name
-    end
-end
-
-"""
-    name_2_index(@nospecialize(ids::Union{IDS,IDSvector}))
-
-Return dict of name to IMAS indentifier.index
-"""
-function name_2_index(@nospecialize(ids::Union{IDS,IDSvector}))
-    return Dict(v => k for (k, v) in index_2_name(ids))
-end
-
-"""
-    findfirst(identifier_name::Symbol, @nospecialize(ids::IDSvector))
-
-Return item from IDSvector based on `index` of `index_2_name(ids)`
-"""
-function Base.findfirst(identifier_name::Symbol, @nospecialize(ids::IDSvector))
-    i = get(name_2_index(ids), identifier_name, nothing)
-    if i === nothing
-        error("`$(repr(identifier_name))` is not a known identifier for dd.$(fs2u(eltype(ids))). Possible options are $(collect(values(index_2_name(ids))))")
-    end
-    index = findfirst(i, ids)
-    if index === nothing
-        return nothing
-    else
-        return ids[index]
-    end
-end
-
-function Base.findfirst(i::Int, @nospecialize(ids::IDSvector))
-    return findfirst(idx -> identifier_index(idx) == i, ids)
-end
-
-"""
-    findall(identifier_name::Symbol, @nospecialize(ids::IDSvector))
-
-Return items from IDSvector based on `index` of `index_2_name(ids)`
-"""
-function Base.findall(identifier_name::Symbol, @nospecialize(ids::IDSvector))
-    i = get(name_2_index(ids), identifier_name, nothing)
-    if i === nothing
-        error("`$(repr(identifier_name))` is not a known identifier for dd.$(fs2u(eltype(ids))). Possible options are $(collect(values(index_2_name(ids))))")
-    end
-    indexes = findall(i, ids)
-    if indexes === nothing
-        return nothing
-    else
-        return (ids[index] for index in indexes)
-    end
-end
-
-function Base.findall(i::Int, @nospecialize(ids::IDSvector))
-    return findall(idx -> identifier_index(idx) == i, ids)
-end
-
-"""
-    resize!(
-        @nospecialize(ids::IDSvector{T}),
-        identifier_name::Symbol,
-        conditions::Pair{String}...;
-        wipe::Bool=true,
-        error_multiple_matches::Bool=true
-    )::T where {T<:IDSvectorElement}
-
-Resize ids if `identifier_name` is not found based on `index` of `index_2_name(ids)` and a set of conditions are not met.
-
-If wipe=true and an entry matching the condition is found, then the content of the matching IDS is emptied.
-
-Either way, the IDS is populated with the conditions.
-
-NOTE: `error_multiple_matches` will delete all extra entries matching the conditions.
-
-Returns the selected IDS
-"""
-function Base.resize!(
-    @nospecialize(ids::IDSvector{T}),
-    identifier_name::Symbol,
-    conditions::Pair{String}...;
-    wipe::Bool=true,
-    error_multiple_matches::Bool=true
-)::T where {T<:IDSvectorElement}
-    i = get(name_2_index(ids), identifier_name, nothing)
-    if i === nothing
-        error("`$(repr(identifier_name))` is not a known identifier for dd.$(fs2u(eltype(ids))). Possible options are $(collect(values(index_2_name(ids))))")
-    elseif :grid_type in fieldnames(eltype(ids))
-        return resize!(ids, "grid_type.index" => i, conditions...; wipe, error_multiple_matches)
-    elseif :type in fieldnames(eltype(ids))
-        return resize!(ids, "type.index" => i, conditions...; wipe, error_multiple_matches)
-    elseif :geometry_type in fieldnames(eltype(ids))
-        return resize!(ids, "geometry_type" => i, conditions...; wipe, error_multiple_matches)
-    elseif :identifier in fieldnames(eltype(ids))
-        return resize!(ids, "identifier.index" => i, conditions...; wipe, error_multiple_matches)
-    else
-        return resize!(ids, "index" => i, conditions...; wipe, error_multiple_matches)
-    end
-end
-
-"""
-    deleteat!(@nospecialize(ids::T), identifier_name::Symbol, conditions::Pair{String}...)::T where {T<:IDSvector}
-
-Deletes all entries that match based on `index` of `index_2_name(ids)`
-"""
-function Base.deleteat!(@nospecialize(ids::T), identifier_name::Symbol, conditions::Pair{String}...)::T where {T<:IDSvector}
-    i = get(name_2_index(ids), identifier_name, nothing)
-    if i === nothing
-        error("`$(repr(identifier_name))` is not a known identifier for dd.$(fs2u(eltype(ids))). Possible options are $(collect(values(index_2_name(ids))))")
-    elseif :grid_type in fieldnames(eltype(ids))
-        return deleteat!(ids, "grid_type.index" => i, conditions...)
-    elseif :type in fieldnames(eltype(ids))
-        return deleteat!(ids, "type.index" => i, conditions...)
-    elseif :geometry_type in fieldnames(eltype(ids))
-        return deleteat!(ids, "geometry_type" => i, conditions...)
-    elseif :identifier in fieldnames(eltype(ids))
-        return deleteat!(ids, "identifier.index" => i, conditions...)
-    else
-        return deleteat!(ids, "index" => i, conditions...)
-    end
-end
-
-function Base.getindex(ids::IDSvector, identifier_name::Symbol)
-    i = get(name_2_index(ids), identifier_name, nothing)
-    if i === nothing
-        error("`$(repr(identifier_name))` is not a known identifier for dd.$(fs2u(eltype(ids))). Possible options are $(collect(values(index_2_name(ids))))")
-    end
-    indexes = findall(i, ids)
-    if indexes === nothing
-        return nothing
-    elseif length(indexes) > 1
-        error("`$(repr(identifier_name))` returned more than one element from the the `dd.$(location(ids))` vector: $indexes")
-    else
-        return ids[indexes[1]]
-    end
-end
-=======
->>>>>>> 6d354ada
