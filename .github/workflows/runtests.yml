name: CI

# From: https://github.com/JuliaDocs/Documenter.jl/blob/master/.github/workflows/CI.yml
#     + https://discourse.julialang.org/t/easy-workflow-file-for-setting-up-github-actions-ci-for-your-julia-package/49765
on:
  push:
    branches:
      - master
  pull_request:
jobs:
  test:
    name: Julia ${{ matrix.version }} - ${{ matrix.os }} - ${{ matrix.arch }}
    runs-on: ${{ matrix.os }}
    strategy:
      fail-fast: false
      matrix:
        version:
          - "1.x"
        os:
          - ubuntu-latest
          #- macos-latest # avoid buring github actions hours
          #- windows-latest # avoid buring github actions hours
        arch:
          - x64

    steps:
      - uses: actions/checkout@v2
      - uses: julia-actions/setup-julia@v1
        with:
          version: ${{ matrix.version }}
          arch: ${{ matrix.arch }}
          show-versioninfo: true
<<<<<<< HEAD
      - run: make install
=======
      - run: |
          julia -e '
            using Pkg
            Pkg.activate(".")
            Pkg.add(url="https://project-torrey-pines:${{secrets.PTP_READ_TOKEN}}@github.com/ProjectTorreyPines/CoordinateConventions.jl.git")
            '
>>>>>>> baba8502
      - uses: julia-actions/julia-buildpkg@v1
      - uses: julia-actions/julia-runtest@v1<|MERGE_RESOLUTION|>--- conflicted
+++ resolved
@@ -30,15 +30,11 @@
           version: ${{ matrix.version }}
           arch: ${{ matrix.arch }}
           show-versioninfo: true
-<<<<<<< HEAD
-      - run: make install
-=======
       - run: |
           julia -e '
             using Pkg
             Pkg.activate(".")
             Pkg.add(url="https://project-torrey-pines:${{secrets.PTP_READ_TOKEN}}@github.com/ProjectTorreyPines/CoordinateConventions.jl.git")
             '
->>>>>>> baba8502
       - uses: julia-actions/julia-buildpkg@v1
       - uses: julia-actions/julia-runtest@v1